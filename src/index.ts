import {
  decode as bech32Decode,
  encode as bech32Encode,
  fromWords as bech32FromWords,
  toWords as bech32ToWords,
} from 'bech32';
import bigInt from 'big-integer';
import { blake2b } from 'blakejs'
import { decode as bs58DecodeNoCheck, encode as bs58EncodeNoCheck } from 'bs58';
// @ts-ignore
import {
  b32decode,
  b32encode,
  bs58Decode,
  bs58Encode,
  cashaddrDecode,
  cashaddrEncode,
  codec as xrpCodec,
  decodeCheck as decodeEd25519PublicKey,
  encodeCheck as encodeEd25519PublicKey,
  eosPublicKey,
  hex2a,
  isValid as isValidXemAddress,
  isValidChecksumAddress as rskIsValidChecksumAddress,
  ss58Decode,
  ss58Encode,
  stripHexPrefix as rskStripHexPrefix,
  toChecksumAddress as rskToChecksumAddress,
} from 'crypto-addr-codec';
<<<<<<< HEAD
import { xmrAddressDecoder, xmrAddressEncoder } from './monero/xmr-base58';
=======
import { sha512_256 } from 'js-sha512';
import { decode as nanoBase32Decode, encode as nanoBase32Encode } from 'nano-base32';
import { filAddrDecoder, filAddrEncoder } from './filecoin/index';
>>>>>>> 58a99f22

type EnCoder = (data: Buffer) => string;
type DeCoder = (data: string) => Buffer;

type base58CheckVersion = number[]

export interface IFormat {
  coinType: number;
  name: string;
  encoder: (data: Buffer) => string;
  decoder: (data: string) => Buffer;
}

// Support version field of more than one byte (e.g. Zcash)
function makeBitcoinBase58CheckEncoder(p2pkhVersion: base58CheckVersion, p2shVersion: base58CheckVersion): (data: Buffer) => string {
  return (data: Buffer) => {
    let addr: Buffer;
    switch (data.readUInt8(0)) {
      case 0x76: // P2PKH: OP_DUP OP_HASH160 <pubKeyHash> OP_EQUALVERIFY OP_CHECKSIG
        if (
          data.readUInt8(1) !== 0xa9 ||
          data.readUInt8(data.length - 2) !== 0x88 ||
          data.readUInt8(data.length - 1) !== 0xac
        ) {
          throw Error('Unrecognised address format');
        }
        addr = Buffer.concat([Buffer.from(p2pkhVersion), data.slice(3, 3 + data.readUInt8(2))]);
        // @ts-ignore
        return bs58Encode(addr);
      case 0xa9: // P2SH: OP_HASH160 <scriptHash> OP_EQUAL
        if (data.readUInt8(data.length - 1) !== 0x87) {
          throw Error('Unrecognised address format');
        }
        addr = Buffer.concat([Buffer.from(p2shVersion), data.slice(2, 2 + data.readUInt8(1))]);
        return bs58Encode(addr);
      default:
        throw Error('Unrecognised address format');
    }
  };
}

// Supports version field of more than one byte
// NOTE: Assumes all versions in p2pkhVersions[] or p2shVersions[] will have the same length
function makeBitcoinBase58CheckDecoder(p2pkhVersions: base58CheckVersion[], p2shVersions: base58CheckVersion[]): (data: string) => Buffer {
  return (data: string) => {
    const addr = bs58Decode(data);
    // Checks if the first addr bytes are exactly equal to provided version field
    const checkVersion = (version: base58CheckVersion) => {
      return version.every((value: number, index: number) => index < addr.length && value === addr.readUInt8(index))
    }
    if (p2pkhVersions.some(checkVersion)) {
      return Buffer.concat([Buffer.from([0x76, 0xa9, 0x14]), addr.slice(p2pkhVersions[0].length), Buffer.from([0x88, 0xac])]);
    } else if (p2shVersions.some(checkVersion)) {
      return Buffer.concat([Buffer.from([0xa9, 0x14]), addr.slice(p2shVersions[0].length), Buffer.from([0x87])]);
    }
    throw Error('Unrecognised address format');
  };
}

const bitcoinBase58Chain = (name: string, coinType: number, p2pkhVersions: base58CheckVersion[], p2shVersions: base58CheckVersion[]) => ({
  coinType,
  decoder: makeBitcoinBase58CheckDecoder(p2pkhVersions, p2shVersions),
  encoder: makeBitcoinBase58CheckEncoder(p2pkhVersions[0], p2shVersions[0]),
  name,
});

function makeBech32SegwitEncoder(hrp: string): (data: Buffer) => string {
  return (data: Buffer) => {
    let version = data.readUInt8(0);
    if (version >= 0x51 && version <= 0x60) {
      version -= 0x50;
    } else if (version !== 0x00) {
      throw Error('Unrecognised address format');
    }

    const words = [version].concat(bech32ToWords(data.slice(2, data.readUInt8(1) + 2)));
    return bech32Encode(hrp, words);
  };
}

function makeBech32SegwitDecoder(hrp: string): (data: string) => Buffer {
  return (data: string) => {
    const { prefix, words } = bech32Decode(data);
    if (prefix !== hrp) {
      throw Error('Unexpected human-readable part in bech32 encoded address');
    }
    const script = bech32FromWords(words.slice(1));
    let version = words[0];
    if (version > 0) {
      version += 0x50;
    }
    return Buffer.concat([Buffer.from([version, script.length]), Buffer.from(script)]);
  };
}

function makeBitcoinEncoder(hrp: string, p2pkhVersion: base58CheckVersion, p2shVersion: base58CheckVersion): (data: Buffer) => string {
  const encodeBech32 = makeBech32SegwitEncoder(hrp);
  const encodeBase58Check = makeBitcoinBase58CheckEncoder(p2pkhVersion, p2shVersion);
  return (data: Buffer) => {
    try {
      return encodeBase58Check(data);
    } catch {
      return encodeBech32(data);
    }
  };
}

function makeBitcoinDecoder(hrp: string, p2pkhVersions: base58CheckVersion[], p2shVersions: base58CheckVersion[]): (data: string) => Buffer {
  const decodeBech32 = makeBech32SegwitDecoder(hrp);
  const decodeBase58Check = makeBitcoinBase58CheckDecoder(p2pkhVersions, p2shVersions);
  return (data: string) => {
    if (data.toLowerCase().startsWith(hrp + '1')) {
      return decodeBech32(data);
    } else {
      return decodeBase58Check(data);
    }
  };
}

const bitcoinChain = (
  name: string,
  coinType: number,
  hrp: string,
  p2pkhVersions: base58CheckVersion[],
  p2shVersions: base58CheckVersion[],
) => ({
  coinType,
  decoder: makeBitcoinDecoder(hrp, p2pkhVersions, p2shVersions),
  encoder: makeBitcoinEncoder(hrp, p2pkhVersions[0], p2shVersions[0]),
  name,
});

// Similar to makeBitcoinEncoder but:
// - Uses Bech32 without SegWit https://zips.z.cash/zip-0173
// - Supports version field of more than one byte
function makeZcashEncoder(hrp: string, p2pkhVersion: base58CheckVersion, p2shVersion: base58CheckVersion): (data: Buffer) => string {
  const encodeBech32 = makeBech32Encoder(hrp);
  const encodeBase58Check = makeBitcoinBase58CheckEncoder(p2pkhVersion, p2shVersion);
  return (data: Buffer) => {
    try {
      return encodeBase58Check(data);
    } catch {
      return encodeBech32(data);
    }
  };
}

// Similar to makeBitcoinDecoder but uses makeZcashBase58CheckDecoder to support version field of more than one byte
function makeZcashDecoder(hrp: string, p2pkhVersions: base58CheckVersion[], p2shVersions: base58CheckVersion[]): (data: string) => Buffer {
  const decodeBase58Check = makeBitcoinBase58CheckDecoder(p2pkhVersions, p2shVersions);
  const decodeBech32 = makeBech32Decoder(hrp);
  return (data: string) => {
    if (data.toLowerCase().startsWith(hrp)) {
      return decodeBech32(data);
    } else {
      return decodeBase58Check(data);
    }
  };
}

const zcashChain = (
  name: string,
  coinType: number,
  hrp: string,
  p2pkhVersions: base58CheckVersion[],
  p2shVersions: base58CheckVersion[],
) => ({
  coinType,
  decoder: makeZcashDecoder(hrp, p2pkhVersions, p2shVersions),
  encoder: makeZcashEncoder(hrp, p2pkhVersions[0], p2shVersions[0]),
  name,
});

function encodeCashAddr(data: Buffer): string {
  switch (data.readUInt8(0)) {
    case 0x76: // P2PKH: OP_DUP OP_HASH160 <pubKeyHash> OP_EQUALVERIFY OP_CHECKSIG
      if (
        data.readUInt8(1) !== 0xa9 ||
        data.readUInt8(data.length - 2) !== 0x88 ||
        data.readUInt8(data.length - 1) !== 0xac
      ) {
        throw Error('Unrecognised address format');
      }
      return cashaddrEncode('bitcoincash', 0, data.slice(3, 3 + data.readUInt8(2)));
    case 0xa9: // P2SH: OP_HASH160 <scriptHash> OP_EQUAL
      if (data.readUInt8(data.length - 1) !== 0x87) {
        throw Error('Unrecognised address format');
      }
      return cashaddrEncode('bitcoincash', 1, data.slice(2, 2 + data.readUInt8(1)));
    default:
      throw Error('Unrecognised address format');
  }
}

function decodeCashAddr(data: string): Buffer {
  const { prefix, type, hash } = cashaddrDecode(data);
  if (type === 0) {
    return Buffer.concat([Buffer.from([0x76, 0xa9, 0x14]), Buffer.from(hash), Buffer.from([0x88, 0xac])]);
  } else if (type === 1) {
    return Buffer.concat([Buffer.from([0xa9, 0x14]), Buffer.from(hash), Buffer.from([0x87])]);
  }
  throw Error('Unrecognised address format');
}

function decodeBitcoinCash(data: string): Buffer {
  const decodeBase58Check = makeBitcoinBase58CheckDecoder([[0x00]], [[0x05]]);
  try {
    return decodeBase58Check(data);
  } catch {
    return decodeCashAddr(data);
  }
}

function makeChecksummedHexEncoder(chainId?: number) {
  return (data: Buffer) => rskToChecksumAddress(data.toString('hex'), chainId || null);
}

function makeChecksummedHexDecoder(chainId?: number) {
  return (data: string) => {
    const stripped = rskStripHexPrefix(data);
    if (
      !rskIsValidChecksumAddress(data, chainId || null) &&
      stripped !== stripped.toLowerCase() &&
      stripped !== stripped.toUpperCase()
    ) {
      throw Error('Invalid address checksum');
    }
    return Buffer.from(rskStripHexPrefix(data), 'hex');
  };
}

const hexChecksumChain = (name: string, coinType: number, chainId?: number) => ({
  coinType,
  decoder: makeChecksummedHexDecoder(chainId),
  encoder: makeChecksummedHexEncoder(chainId),
  name,
});

function makeBech32Encoder(prefix: string) {
  return (data: Buffer) => bech32Encode(prefix, bech32ToWords(data));
}

function makeBech32Decoder(currentPrefix: string) {
  return (data: string) => {
    const { prefix, words } = bech32Decode(data);
    if (prefix !== currentPrefix) {
      throw Error('Unrecognised address format');
    }
    return Buffer.from(bech32FromWords(words));
  };
}

const bech32Chain = (name: string, coinType: number, prefix: string) => ({
  coinType,
  decoder: makeBech32Decoder(prefix),
  encoder: makeBech32Encoder(prefix),
  name,
});


function b32encodeXemAddr(data: Buffer): string {
  return b32encode(hex2a(data.toString('hex')));
}

function b32decodeXemAddr(data: string): Buffer {
  if (!isValidXemAddress(data)) {
    throw Error('Unrecognised address format');
  }
  const address = data
    .toString()
    .toUpperCase()
    .replace(/-/g, '');
  return b32decode(address);
}

function eosAddrEncoder(data: Buffer): string {
  if (!eosPublicKey.isValid(data)) {
    throw Error('Unrecognised address format');
  }
  return eosPublicKey.fromHex(data).toString();
}

function eosAddrDecoder(data: string): Buffer {
  if (!eosPublicKey.isValid(data)) {
    throw Error('Unrecognised address format');
  }
  return eosPublicKey(data).toBuffer();
}

function ksmAddrEncoder(data: Buffer): string {
  return ss58Encode(Uint8Array.from(data), 2);
}

function dotAddrEncoder(data: Buffer): string {
  return ss58Encode(Uint8Array.from(data), 0);
}

function ksmAddrDecoder(data: string): Buffer {
  return new Buffer(ss58Decode(data));
}

function ontAddrEncoder(data: Buffer): string {
  return bs58Encode(Buffer.concat([Buffer.from([0x17]), data]))
}

function ontAddrDecoder(data: string): Buffer {
  const address = bs58Decode(data)

  switch (address.readUInt8(0)) {
   case 0x17:
     return address.slice(1);

    default:
      throw Error('Unrecognised address format');
  }
}

function strDecoder(data: string): Buffer {
  return decodeEd25519PublicKey('ed25519PublicKey', data);
}

function strEncoder(data: Buffer): string {
  return encodeEd25519PublicKey('ed25519PublicKey', data);
}

// Referenced from the followings
// https://tezos.stackexchange.com/questions/183/base58-encoding-decoding-of-addresses-in-micheline
// https://tezos.gitlab.io/api/p2p.html?highlight=contract_id#contract-id-22-bytes-8-bit-tag
function tezosAddressEncoder(data: Buffer): string {
  if (data.length !== 22 && data.length !== 21) {
    throw Error('Unrecognised address format');
  }

  let prefix: Buffer;
  switch (data.readUInt8(0)) {
    case 0x00:
      if (data.readUInt8(1) === 0x00) {
        prefix = Buffer.from([0x06, 0xa1, 0x9f]); // prefix tz1 equal 06a19f
      } else if (data.readUInt8(1) === 0x01) {
        prefix = Buffer.from([0x06, 0xa1, 0xa1]); // prefix tz2 equal 06a1a1
      } else if (data.readUInt8(1) === 0x02) {
        prefix = Buffer.from([0x06, 0xa1, 0xa4]); // prefix tz3 equal 06a1a4
      } else {
        throw Error('Unrecognised address format');
      }
      return bs58Encode(Buffer.concat([prefix, data.slice(2)]));
    case 0x01:
      prefix = Buffer.from([0x02, 0x5a, 0x79]); // prefix KT1 equal 025a79
      return bs58Encode(Buffer.concat([prefix, data.slice(1, 21)]));
    default:
      throw Error('Unrecognised address format');
  }
}

function tezosAddressDecoder(data: string): Buffer {
  const address = bs58Decode(data).slice(3);
  switch (data.substring(0, 3)) {
    case 'tz1':
      return Buffer.concat([Buffer.from([0x00, 0x00]), address]);
    case 'tz2':
      return Buffer.concat([Buffer.from([0x00, 0x01]), address]);
    case 'tz3':
      return Buffer.concat([Buffer.from([0x00, 0x02]), address]);
    case 'KT1':
      return Buffer.concat([Buffer.from([0x01]), address, Buffer.from([0x00])]);
    default:
      throw Error('Unrecognised address format');
  }
}

// Reference from js library:
// https://github.com/hashgraph/hedera-sdk-java/blob/120d98ac9cd167db767ed77bb52cefc844b09fc9/src/main/java/com/hedera/hashgraph/sdk/SolidityUtil.java#L26
function hederaAddressEncoder(data: Buffer): string {
  if (data.length !== 20) {
    throw Error('Unrecognised address format');
  }

  const view = new DataView(data.buffer, 0);

  const shard = view.getUint32(0);
  const realm = view.getBigUint64(4);
  const account = view.getBigUint64(12);

  return [shard, realm, account].join('.');
}

// Reference from js library:
// https://github.com/hashgraph/hedera-sdk-java/blob/120d98ac9cd167db767ed77bb52cefc844b09fc9/src/main/java/com/hedera/hashgraph/sdk/SolidityUtil.java#L26
function hederaAddressDecoder(data: string): Buffer {
  const buffer = Buffer.alloc(20);
  const view = new DataView(buffer.buffer, 0, 20);

  const components = data.split('.');
  if (components.length !== 3) {
    throw Error('Unrecognised address format');
  }

  const shard = Number(components[0]);
  const realm = BigInt(components[1]);
  const account = BigInt(components[2]);

  view.setUint32(0, shard);
  view.setBigUint64(4, realm);
  view.setBigUint64(12, account);

  return buffer;
}

// Reference from Lisk validator
// https://github.com/LiskHQ/lisk-sdk/blob/master/elements/lisk-validator/src/validation.ts#L202
function validateLiskAddress(address: string) {
  if (address.length < 2 || address.length > 22) {
    throw new Error('Address length does not match requirements. Expected between 2 and 22 characters.');
  }

  if (address[address.length - 1] !== 'L') {
    throw new Error('Address format does not match requirements. Expected "L" at the end.');
  }

  if (address.includes('.')) {
    throw new Error('Address format does not match requirements. Address includes invalid character: `.`.');
  }
}

function liskAddressEncoder(data: Buffer): string {
  const address = `${bigInt(data.toString('hex'), 16).toString(10)}L`;

  return address;
}

function liskAddressDecoder(data: string): Buffer {
  validateLiskAddress(data);

  return Buffer.from(bigInt(data.slice(0, -1)).toString(16), 'hex');
}

// Reference:
// https://github.com/handshake-org/hsd/blob/c85d9b4c743a9e1c9577d840e1bd20dee33473d3/lib/primitives/address.js#L297
function hnsAddressEncoder(data: Buffer): string {
  if (data.length !== 20) {
    throw Error('P2WPKH must be 20 bytes');
  }

  const version = 0;
  const words = [version].concat(bech32ToWords(data));
  return bech32Encode('hs', words);
}

// Reference:
// https://github.com/handshake-org/hsd/blob/c85d9b4c743a9e1c9577d840e1bd20dee33473d3/lib/primitives/address.js#L225
function hnsAddressDecoder(data: string): Buffer {
  const { prefix, words } = bech32Decode(data);

  if (prefix !== 'hs') {
    throw Error('Unrecognised address format');
  }

  const version = words[0];
  const hash = bech32FromWords(words.slice(1));

  if (version !== 0) {
    throw Error('Bad program version');
  }

  if (hash.length !== 20) {
    throw Error('Witness program hash is the wrong size');
  }

  return Buffer.from(hash);
}

// Referenced from following
// https://github.com/icon-project/icon-service/blob/master/iconservice/base/address.py#L219
function icxAddressEncoder(data: Buffer): string {
  if (data.length !== 21) {
    throw Error('Unrecognised address format');
  }
  switch (data.readUInt8(0)) {
    case 0x00:
      return 'hx' + data.slice(1).toString('hex');
    case 0x01:
      return 'cx' + data.slice(1).toString('hex');
    default:
      throw Error('Unrecognised address format');
  }
}

// Referenced from following
// https://github.com/icon-project/icon-service/blob/master/iconservice/base/address.py#L238
function icxAddressDecoder(data: string): Buffer {
  const prefix = data.slice(0, 2)
  const body = data.slice(2)
  switch (prefix) {
    case 'hx':
      return Buffer.concat([Buffer.from([0x00]), Buffer.from(body, 'hex')]);
    case 'cx':
      return Buffer.concat([Buffer.from([0x01]), Buffer.from(body, 'hex')]);
    default:
      throw Error('Unrecognised address format');
  }
}

function hntAddresEncoder(data: Buffer): string {
  const buf = Buffer.concat([Buffer.from([0]), data]);

  return bs58Encode(buf);
}

function hntAddressDecoder(data: string): Buffer {
  const buf = bs58Decode(data);

  const version = buf[0];
  if(version !== 0x00){
    throw Error('Invalid version byte');
  }

  return buf.slice(1);
}

function steemAddressEncoder(data: Buffer): string {
  const RIPEMD160 = require('ripemd160');

  const checksum = new RIPEMD160().update(data).digest();

  return 'STM' + bs58EncodeNoCheck(Buffer.concat([data, checksum.slice(0, 4)]));
}

function steemAddressDecoder(data: string): Buffer {
  const RIPEMD160 = require('ripemd160');

  const prefix = data.slice(0, 3);
  if (prefix !== 'STM') {
    throw Error('Unrecognised address format');
  }

  data = data.slice(3);

  const buffer: Buffer = bs58DecodeNoCheck(data);
  const checksum = buffer.slice(-4);
  const key = buffer.slice(0, -4);
  const checksumVerify = new RIPEMD160().update(key).digest().slice(0, 4);

  if(!checksumVerify.equals(checksum)) {
    throw Error('Invalid checksum');
  }

  return Buffer.from(key);
}

function wavesAddressDecoder(data: string): Buffer {
  const blake = require('blakejs');
  const { Keccak } = require('sha3');

  const buffer = bs58DecodeNoCheck(data);

  if(buffer[0] !== 1) {
    throw Error('Bad program version');
  }

  if (buffer[1] !== 87 || buffer.length !== 26) {
    throw Error('Unrecognised address format');
  }

  const bufferData = buffer.slice(0, 22);
  const checksum = buffer.slice(22, 26);
  const checksumVerify = (new Keccak(256).update(Buffer.from(blake.blake2b(bufferData, null, 32))).digest()).slice(0, 4);

  if(!checksumVerify.equals(checksum)) {
    throw Error('Invalid checksum');
  }

  return buffer;
}

const AlgoChecksumByteLength = 4;
const AlgoAddressByteLength = 36;

// Returns 4 last byte (8 chars) of sha512_256(publicKey)
function algoChecksum(pk: Buffer): string {
  return sha512_256
    .update(pk)
    .hex()
    .substr(-AlgoChecksumByteLength * 2);
}

function algoDecode(data: string): Buffer {
  const decoded = b32decode(data);

  if (decoded.length !== AlgoAddressByteLength) {
    throw Error('Unrecognised address format');
  }

  const publicKey = decoded.slice(0, -AlgoChecksumByteLength);
  const checksum = decoded.slice(-AlgoChecksumByteLength);
  const expectedChecksum = algoChecksum(publicKey);

  if (checksum.toString('hex') !== expectedChecksum) {
    throw Error('Unrecognised address format');
  }

  return publicKey;
}

function algoEncode(data: Buffer): string {
  // Calculate publicKey checksum
  const checksum = algoChecksum(data);

  // Append publicKey and checksum
  const addr = b32encode(hex2a(data.toString('hex').concat(checksum)));

  // Removing the extra '='
  const cleanAddr = addr.replace(/=/g, '');
  return cleanAddr;
}

function arAddressEncoder(data: Buffer): string {
  return data.toString('base64')
    .replace(/\+/g, "-")
    .replace(/\//g, "_")
    .replace(/\=/g, "");
}

function arAddressDecoder(data: string): Buffer {
  data = data.replace(/\-/g, "+").replace(/\_/g, "/");

  const padding = data.length % 4 === 0
    ? 0
    : 4 - (data.length % 4);

  data = data.concat("=".repeat(padding));

  return Buffer.from(data, 'base64');
}

function bsvAddresEncoder(data: Buffer): string {
  const buf = Buffer.concat([Buffer.from([0]), data]);

  return bs58Encode(buf);
}

function bsvAddressDecoder(data: string): Buffer {
  const buf = bs58Decode(data);

  if(buf.length !== 21) {
    throw Error('Unrecognised address format');
  }

  const version = buf[0];
  if(version !== 0x00){
    throw Error('Invalid version byte');
  }

  return buf.slice(1);
}

function aeAddressEncoder(data: Buffer): string {
  return 'ak_' + bs58Encode(data.slice(2));
}

function aeAddressDecoder(data: string): Buffer {
  return Buffer.concat([Buffer.from('0x'), bs58Decode(data.split('_')[1])]);
}

function arkAddressDecoder(data: string): Buffer {
  const buffer = bs58Decode(data);

  if (buffer[0] !== 23) {
    throw Error('Unrecognised address format');
  }

  return buffer;
}

function nanoAddressEncoder(data: Buffer): string {
  const encoded = nanoBase32Encode(Uint8Array.from(data));
  const checksum = blake2b(data, null, 5).reverse();
  const checksumEncoded = nanoBase32Encode(checksum);

  const address = `nano_${encoded}${checksumEncoded}`;

  return address;
}

function nanoAddressDecoder(data: string): Buffer {
  const decoded = nanoBase32Decode(data.slice(5));

  return Buffer.from(decoded).slice(0, -5);
}

function zenEncoder(data: Buffer): string {
  if (
    !data.slice(0, 2).equals(Buffer.from([0x20, 0x89])) && // zn
    !data.slice(0, 2).equals(Buffer.from([0x1c, 0xb8])) && // t1
    !data.slice(0, 2).equals(Buffer.from([0x20, 0x96])) && // zs
    !data.slice(0, 2).equals(Buffer.from([0x1c, 0xbd])) && // t3
    !data.slice(0, 2).equals(Buffer.from([0x16, 0x9a])) // zc
  ) {
    throw Error('Unrecognised address format');
  }

  return bs58Encode(data);
}

function zenDecoder(data: string): Buffer {
  if (
    !data.startsWith('zn') &&
    !data.startsWith('zs') &&
    !data.startsWith('zc') &&
    !data.startsWith('t1') &&
    !data.startsWith('t3')
  ) {
    throw Error('Unrecognised address format');
  }

  return bs58Decode(data);
}

function aionDecoder(data: string): Buffer {
  let address = data;

  if (address == null || address.length === 0 || address.length < 64) {
    throw Error('Unrecognised address format');
  }

  if (address.startsWith('0x')) {
    address = address.slice(2);
  }

  if (address.startsWith('a0')) {
    if (address.length !== 64 || !address.substring(2).match('^[0-9A-Fa-f]+$')) {
      throw Error('Unrecognised address format');
    }
  }

  return Buffer.from(address, 'hex');
}

function aionEncoder(data: Buffer): string {
  return '0x'.concat(data.toString('hex'));
}

const getConfig = (name: string, coinType: number, encoder: EnCoder, decoder: DeCoder) => {
  return {
    coinType,
    decoder,
    encoder,
    name,
  };
};

// Ordered by coinType
export const formats: IFormat[] = [
  bitcoinChain('BTC', 0, 'bc', [[0x00]], [[0x05]]),
  bitcoinChain('LTC', 2, 'ltc', [[0x30]], [[0x32], [0x05]]),
  bitcoinBase58Chain('DOGE', 3, [[0x1e]], [[0x16]]),
  bitcoinBase58Chain('RDD', 4, [[0x3d]], [[0x05]]),
  bitcoinBase58Chain('DASH', 5, [[0x4c]], [[0x10]]),
  bitcoinBase58Chain('PPC', 6, [[0x37]], [[0x75]]),
  getConfig('NMC', 7, bs58Encode, bs58Decode),
  bitcoinChain('MONA', 22, 'mona', [[0x32]], [[0x37], [0x05]]),
  getConfig('DCR', 42, bs58EncodeNoCheck, bs58DecodeNoCheck),
  getConfig('XEM', 43, b32encodeXemAddr, b32decodeXemAddr),
  bitcoinBase58Chain('AIB', 55, [[0x17]], [[0x05]]),
  bitcoinChain('SYS', 57, 'sys', [[0x3f]], [[0x05]]),
  hexChecksumChain('ETH', 60),
  hexChecksumChain('ETC', 61),
  getConfig('ICX', 74, icxAddressEncoder, icxAddressDecoder),
  getConfig('ARK', 111, bs58Encode, arkAddressDecoder),
  bech32Chain('ATOM', 118, 'cosmos'),
  bech32Chain('ZIL', 119, 'zil'),
  bech32Chain('EGLD', 120, 'erd'),
<<<<<<< HEAD
  getConfig('XMR', 128, xmrAddressEncoder, xmrAddressDecoder),
=======
  getConfig('ZEN', 121, zenEncoder, zenDecoder),
>>>>>>> 58a99f22
  zcashChain('ZEC', 133, 'zs', [[0x1c, 0xb8]], [[0x1c, 0xbd]]),
  getConfig('LSK', 134, liskAddressEncoder, liskAddressDecoder),
  getConfig('STEEM', 135, steemAddressEncoder, steemAddressDecoder),
  hexChecksumChain('RSK', 137, 30),
  bitcoinBase58Chain('KMD', 141, [[0x3C]], [[0x55]]),
  getConfig('XRP', 144, data => xrpCodec.encodeChecked(data), data => xrpCodec.decodeChecked(data)),
  getConfig('BCH', 145, encodeCashAddr, decodeBitcoinCash),
  getConfig('XLM', 148, strEncoder, strDecoder),
  bitcoinChain('BTG', 156, 'btg', [[0x26]], [[0x17]]),
  getConfig('NANO', 165, nanoAddressEncoder, nanoAddressDecoder),
  bitcoinBase58Chain('RVN', 175, [[0x3c]], [[0x7a]]),
  getConfig('EOS', 194, eosAddrEncoder, eosAddrDecoder),
  getConfig('TRX', 195, bs58Encode, bs58Decode),
  getConfig('BSV', 236, bsvAddresEncoder, bsvAddressDecoder),
  getConfig('NEO', 239, bs58Encode, bs58Decode),
  getConfig('ALGO', 283, algoEncode, algoDecode),
  getConfig('IOST', 291, bs58EncodeNoCheck, bs58DecodeNoCheck),
  bitcoinBase58Chain('DIVI', 301, [[0x1e]], [[0xd]]),
  bech32Chain('IOTX', 304, 'io'),
  bech32Chain('CKB', 309, 'ckb'),
  bech32Chain('LUNA', 330, 'terra'),
  getConfig('DOT', 354, dotAddrEncoder, ksmAddrDecoder),
  getConfig('AION', 425, aionEncoder, aionDecoder),
  getConfig('KSM', 434, ksmAddrEncoder, ksmAddrDecoder),
  getConfig('AE', 457, aeAddressEncoder, aeAddressDecoder),
  getConfig('FIL', 461, filAddrEncoder, filAddrDecoder),
  getConfig('AR', 472, arAddressEncoder, arAddressDecoder),
  bitcoinBase58Chain('CCA', 489, [[0x0b]], [[0x05]]),
  getConfig('SOL', 501, bs58EncodeNoCheck, bs58DecodeNoCheck),
  bech32Chain('IRIS', 566, 'iaa'),
  bitcoinBase58Chain('LRG', 568, [[0x1e]], [[0x0d]]),
  bitcoinChain('CCXX', 571, 'ccx', [[0x89]], [[0x4b], [0x05]]),
  getConfig('SRM', 573, bs58EncodeNoCheck, bs58DecodeNoCheck),
  getConfig('VLX', 574, bs58EncodeNoCheck, bs58DecodeNoCheck),
  bitcoinBase58Chain('BPS', 576, [[0x00]], [[0x05]]),
  hexChecksumChain('TFUEL', 589),
  hexChecksumChain('XDAI', 700),
  hexChecksumChain('VET', 703),
  bech32Chain('BNB', 714, 'bnb'),
  getConfig('HIVE', 825, steemAddressEncoder, steemAddressDecoder),
  hexChecksumChain('TOMO', 889),
  getConfig('HNT', 904, hntAddresEncoder, hntAddressDecoder),
  bitcoinChain('BCD', 999, 'bcd', [[0x00]], [[0x05]]),
  bech32Chain('ONE', 1023, 'one'),
  getConfig('ONT', 1024, ontAddrEncoder, ontAddrDecoder),
  {
    coinType: 1729,
    decoder: tezosAddressDecoder,
    encoder: tezosAddressEncoder,
    name: 'XTZ',
  },
  bech32Chain('ADA', 1815, 'addr'),
  getConfig('QTUM', 2301, bs58Encode, bs58Decode),
  getConfig('ELA', 2305, bs58EncodeNoCheck, bs58DecodeNoCheck),
  {
    coinType: 3030,
    decoder: hederaAddressDecoder,
    encoder: hederaAddressEncoder,
    name: 'HBAR',
  },
  getConfig('IOTA', 4218, bs58Encode, bs58Decode),
  getConfig('HNS', 5353, hnsAddressEncoder, hnsAddressDecoder),
  bech32Chain('AVAX', 9000, 'avax'),
  hexChecksumChain('NRG', 9797),
  hexChecksumChain('CELO', 52752),
  bitcoinBase58Chain('WICC', 99999, [[0x49]], [[0x33]]),
  getConfig('WAVES', 5741564, bs58EncodeNoCheck, wavesAddressDecoder),
];

export const formatsByName: { [key: string]: IFormat } = Object.assign({}, ...formats.map(x => ({ [x.name]: x })));
export const formatsByCoinType: { [key: number]: IFormat } = Object.assign(
  {},
  ...formats.map(x => ({ [x.coinType]: x })),
);<|MERGE_RESOLUTION|>--- conflicted
+++ resolved
@@ -27,13 +27,10 @@
   stripHexPrefix as rskStripHexPrefix,
   toChecksumAddress as rskToChecksumAddress,
 } from 'crypto-addr-codec';
-<<<<<<< HEAD
-import { xmrAddressDecoder, xmrAddressEncoder } from './monero/xmr-base58';
-=======
 import { sha512_256 } from 'js-sha512';
 import { decode as nanoBase32Decode, encode as nanoBase32Encode } from 'nano-base32';
 import { filAddrDecoder, filAddrEncoder } from './filecoin/index';
->>>>>>> 58a99f22
+import { xmrAddressDecoder, xmrAddressEncoder } from './monero/xmr-base58';
 
 type EnCoder = (data: Buffer) => string;
 type DeCoder = (data: string) => Buffer;
@@ -805,11 +802,8 @@
   bech32Chain('ATOM', 118, 'cosmos'),
   bech32Chain('ZIL', 119, 'zil'),
   bech32Chain('EGLD', 120, 'erd'),
-<<<<<<< HEAD
+  getConfig('ZEN', 121, zenEncoder, zenDecoder),
   getConfig('XMR', 128, xmrAddressEncoder, xmrAddressDecoder),
-=======
-  getConfig('ZEN', 121, zenEncoder, zenDecoder),
->>>>>>> 58a99f22
   zcashChain('ZEC', 133, 'zs', [[0x1c, 0xb8]], [[0x1c, 0xbd]]),
   getConfig('LSK', 134, liskAddressEncoder, liskAddressDecoder),
   getConfig('STEEM', 135, steemAddressEncoder, steemAddressDecoder),
