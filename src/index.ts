--- conflicted
+++ resolved
@@ -640,11 +640,8 @@
   bitcoinChain('MONA', 22, 'mona', [[0x32]], [[0x37], [0x05]]),
   getConfig('DCR', 42, bs58EncodeNoCheck, bs58DecodeNoCheck),
   getConfig('XEM', 43, b32encodeXemAddr, b32decodeXemAddr),
-<<<<<<< HEAD
+  bitcoinBase58Chain('AIB', 55, [[0x17]], [[0x05]]),
   bitcoinChain('SYS', 57, 'sys', [[0x3f]], [[0x05]]),
-=======
-  bitcoinBase58Chain('AIB', 55, [[0x17]], [[0x05]]),
->>>>>>> c53618b5
   hexChecksumChain('ETH', 60),
   hexChecksumChain('ETC', 61),
   getConfig('ICX', 74, icxAddressEncoder, icxAddressDecoder),
