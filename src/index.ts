--- conflicted
+++ resolved
@@ -257,7 +257,6 @@
   return encodeEd25519PublicKey('ed25519PublicKey', data)
 }
 
-<<<<<<< HEAD
 // Referenced from the followings
 // https://tezos.stackexchange.com/questions/183/base58-encoding-decoding-of-addresses-in-micheline
 // https://tezos.gitlab.io/api/p2p.html?highlight=contract_id#contract-id-22-bytes-8-bit-tag
@@ -298,14 +297,15 @@
       return Buffer.concat([Buffer.from([0x01]), address, Buffer.from([0x00])]);
     default:
       throw Error('Unrecognised address format');
-=======
+  }
+}
+
 const getConfig = (name: string, coinType: number, encoder: EnCoder, decoder: DeCoder) => {
   return {
     coinType,
     decoder,
     encoder,
     name,
->>>>>>> 6f751199
   }
 }
 
