--- conflicted
+++ resolved
@@ -1008,7 +1008,29 @@
   return '0x'.concat(data.toString('hex'));
 }
 
-<<<<<<< HEAD
+// Remove staring zeros from buffer
+function flowDecode(data: string): Buffer {
+  if (!isValidAddress(BigInt(data), ChainID.mainnet)) {
+    throw Error('Unrecognised address format');
+  }
+  return Buffer.from(rskStripHexPrefix(data).replace(/^0+/, ''), 'hex');
+}
+
+// https://github.com/onflow/flow-go/blob/master/model/flow/address.go#L51
+// If b is larger than 8, b will be cropped from the left.
+// If b is smaller than 8, b will be appended by zeroes at the front.
+function flowEncode(data: Buffer): string {
+  const AddressLength = 8;
+  let addrBytes = Buffer.alloc(AddressLength, 0x00);
+
+  if (data.length > AddressLength) {
+    addrBytes = data.slice(-AddressLength);
+  }
+  data.copy(addrBytes, AddressLength - data.length);
+
+  return '0x' + addrBytes.toString('hex').toLowerCase();
+}
+
 /* tslint:disable:no-bitwise */
 function nulsAddressEncoder(data: Buffer): string {
   const chainId = data[0] & 0xff | (data[1] & 0xff) << 8;
@@ -1075,30 +1097,6 @@
   return bytes.slice(0, -1);
 }
 /* tslint:enable:no-bitwise */
-=======
-// Remove staring zeros from buffer
-function flowDecode(data: string): Buffer {
-  if (!isValidAddress(BigInt(data), ChainID.mainnet)) {
-    throw Error('Unrecognised address format');
-  }
-  return Buffer.from(rskStripHexPrefix(data).replace(/^0+/, ''), 'hex');
-}
-
-// https://github.com/onflow/flow-go/blob/master/model/flow/address.go#L51
-// If b is larger than 8, b will be cropped from the left.
-// If b is smaller than 8, b will be appended by zeroes at the front.
-function flowEncode(data: Buffer): string {
-  const AddressLength = 8;
-  let addrBytes = Buffer.alloc(AddressLength, 0x00);
-
-  if (data.length > AddressLength) {
-    addrBytes = data.slice(-AddressLength);
-  }
-  data.copy(addrBytes, AddressLength - data.length);
-
-  return '0x' + addrBytes.toString('hex').toLowerCase();
-}
->>>>>>> bb31e8a0
 
 const getConfig = (name: string, coinType: number, encoder: EnCoder, decoder: DeCoder) => {
   return {
@@ -1219,11 +1217,8 @@
   },
   getConfig('IOTA', 4218, bs58Encode, bs58Decode),
   getConfig('HNS', 5353, hnsAddressEncoder, hnsAddressDecoder),
-<<<<<<< HEAD
+  hexChecksumChain('GO', 6060),
   getConfig('NULS', 8964, nulsAddressEncoder, nulsAddressDecoder),
-=======
-  hexChecksumChain('GO', 6060),
->>>>>>> bb31e8a0
   bech32Chain('AVAX', 9000, 'avax'),
   hexChecksumChain('NRG', 9797),
   getConfig('ARDR', 16754, ardrAddressEncoder, ardrAddressDecoder),
