import { decode as bech32Decode, encode as bech32Encode, fromWords as bech32FromWords, toWords as bech32ToWords } from 'bech32';
// @ts-ignore
import { b32decode, b32encode, bs58Decode, bs58Encode, cashaddrDecode, cashaddrEncode, codec as xrpCodec, decodeCheck as decodeEd25519PublicKey, encodeCheck as encodeEd25519PublicKey, eosPublicKey, hex2a, isValid as isValidXemAddress, isValidChecksumAddress as rskIsValidChecksumAddress, ss58Decode, ss58Encode, stripHexPrefix as rskStripHexPrefix, toChecksumAddress as rskToChecksumAddress, ua2hex } from 'crypto-addr-codec';

type EnCoder = (data: Buffer) => string
type DeCoder = (data: string) => Buffer

interface IFormat {
  coinType: number;
  name: string;
  encoder: (data: Buffer) => string;
  decoder: (data: string) => Buffer;
}

function makeBitcoinBase58CheckEncoder(p2pkhVersion: number, p2shVersion: number): (data: Buffer) => string {
  return (data: Buffer) => {
    let addr: Buffer;
    switch (data.readUInt8(0)) {
      case 0x76: // P2PKH: OP_DUP OP_HASH160 <pubKeyHash> OP_EQUALVERIFY OP_CHECKSIG
        if (
          data.readUInt8(1) !== 0xa9 ||
          data.readUInt8(data.length - 2) !== 0x88 ||
          data.readUInt8(data.length - 1) !== 0xac
        ) {
          throw Error('Unrecognised address format');
        }
        addr = Buffer.concat([Buffer.from([p2pkhVersion]), data.slice(3, 3 + data.readUInt8(2))]);
        // @ts-ignore
        return bs58Encode(addr);
      case 0xa9: // P2SH: OP_HASH160 <scriptHash> OP_EQUAL
        if (data.readUInt8(data.length - 1) !== 0x87) {
          throw Error('Unrecognised address format');
        }
        addr = Buffer.concat([Buffer.from([p2shVersion]), data.slice(2, 2 + data.readUInt8(1))]);
        return bs58Encode(addr);
      default:
        throw Error('Unrecognised address format');
    }
  };
}

function makeBitcoinBase58CheckDecoder(p2pkhVersions: number[], p2shVersions: number[]): (data: string) => Buffer {
  return (data: string) => {
    const addr = bs58Decode(data);
    const version = addr.readUInt8(0);
    if (p2pkhVersions.includes(version)) {
      return Buffer.concat([Buffer.from([0x76, 0xa9, 0x14]), addr.slice(1), Buffer.from([0x88, 0xac])]);
    } else if (p2shVersions.includes(version)) {
      return Buffer.concat([Buffer.from([0xa9, 0x14]), addr.slice(1), Buffer.from([0x87])]);
    }
    throw Error('Unrecognised address format');
  };
}

const bitcoinBase58Chain = (name: string, coinType: number, p2pkhVersions: number[], p2shVersions: number[]) => ({
  coinType,
  decoder: makeBitcoinBase58CheckDecoder(p2pkhVersions, p2shVersions),
  encoder: makeBitcoinBase58CheckEncoder(p2pkhVersions[0], p2shVersions[0]),
  name,
});

function makeBech32SegwitEncoder(hrp: string): (data: Buffer) => string {
  return (data: Buffer) => {
    let version = data.readUInt8(0);
    if (version >= 0x51 && version <= 0x60) {
      version -= 0x50;
    } else if (version !== 0x00) {
      throw Error('Unrecognised address format');
    }

    const words = [version].concat(bech32ToWords(data.slice(2, data.readUInt8(1) + 2)));
    return bech32Encode(hrp, words);
  };
}

function makeBech32SegwitDecoder(hrp: string): (data: string) => Buffer {
  return (data: string) => {
    const { prefix, words } = bech32Decode(data);
    if (prefix !== hrp) {
      throw Error('Unexpected human-readable part in bech32 encoded address');
    }
    const script = bech32FromWords(words.slice(1));
    let version = words[0];
    if (version > 0) {
      version += 0x50;
    }
    return Buffer.concat([Buffer.from([version, script.length]), Buffer.from(script)]);
  };
}

function makeBitcoinEncoder(hrp: string, p2pkhVersion: number, p2shVersion: number): (data: Buffer) => string {
  const encodeBech32 = makeBech32SegwitEncoder(hrp);
  const encodeBase58Check = makeBitcoinBase58CheckEncoder(p2pkhVersion, p2shVersion);
  return (data: Buffer) => {
    try {
      return encodeBase58Check(data);
    } catch {
      return encodeBech32(data);
    }
  };
}

function makeBitcoinDecoder(hrp: string, p2pkhVersions: number[], p2shVersions: number[]): (data: string) => Buffer {
  const decodeBech32 = makeBech32SegwitDecoder(hrp);
  const decodeBase58Check = makeBitcoinBase58CheckDecoder(p2pkhVersions, p2shVersions);
  return (data: string) => {
    if (data.toLowerCase().startsWith(hrp + '1')) {
      return decodeBech32(data);
    } else {
      return decodeBase58Check(data);
    }
  };
}

const bitcoinChain = (
  name: string,
  coinType: number,
  hrp: string,
  p2pkhVersions: number[],
  p2shVersions: number[],
) => ({
  coinType,
  decoder: makeBitcoinDecoder(hrp, p2pkhVersions, p2shVersions),
  encoder: makeBitcoinEncoder(hrp, p2pkhVersions[0], p2shVersions[0]),
  name,
});

function encodeCashAddr(data: Buffer): string {
  switch (data.readUInt8(0)) {
    case 0x76: // P2PKH: OP_DUP OP_HASH160 <pubKeyHash> OP_EQUALVERIFY OP_CHECKSIG
      if (
        data.readUInt8(1) !== 0xa9 ||
        data.readUInt8(data.length - 2) !== 0x88 ||
        data.readUInt8(data.length - 1) !== 0xac
      ) {
        throw Error('Unrecognised address format');
      }
      return cashaddrEncode('bitcoincash', 0, data.slice(3, 3 + data.readUInt8(2)));
    case 0xa9: // P2SH: OP_HASH160 <scriptHash> OP_EQUAL
      if (data.readUInt8(data.length - 1) !== 0x87) {
        throw Error('Unrecognised address format');
      }
      return cashaddrEncode('bitcoincash', 1, data.slice(2, 2 + data.readUInt8(1)));
    default:
      throw Error('Unrecognised address format');
  }
}

function decodeCashAddr(data: string): Buffer {
  const { prefix, type, hash } = cashaddrDecode(data);
  if (type === 0) {
    return Buffer.concat([Buffer.from([0x76, 0xa9, 0x14]), Buffer.from(hash), Buffer.from([0x88, 0xac])]);
  } else if (type === 1) {
    return Buffer.concat([Buffer.from([0xa9, 0x14]), Buffer.from(hash), Buffer.from([0x87])]);
  }
  throw Error('Unrecognised address format');
}

function decodeBitcoinCash(data: string): Buffer {
  const decodeBase58Check = makeBitcoinBase58CheckDecoder([0x00], [0x05]);
  try {
    return decodeBase58Check(data);
  } catch {
    return decodeCashAddr(data);
  }
}

function makeChecksummedHexEncoder(chainId?: number) {
  return (data: Buffer) => rskToChecksumAddress(data.toString('hex'), chainId || null);
}

function makeChecksummedHexDecoder(chainId?: number) {
  return (data: string) => {
    const stripped = rskStripHexPrefix(data);
    if (
      !rskIsValidChecksumAddress(data, chainId || null) &&
      stripped !== stripped.toLowerCase() &&
      stripped !== stripped.toUpperCase()
    ) {
      throw Error('Invalid address checksum');
    }
    return Buffer.from(rskStripHexPrefix(data), 'hex');
  };
}

const hexChecksumChain = (name: string, coinType: number, chainId?: number) => ({
  coinType,
  decoder: makeChecksummedHexDecoder(chainId),
  encoder: makeChecksummedHexEncoder(chainId),
  name,
});

function makeBech32Encoder(prefix: string) {
  return (data: Buffer) => bech32Encode(prefix, bech32ToWords(data));
}

function makeBech32Decoder(currentPrefix: string) {
  return (data: string) => {
    const { prefix, words } = bech32Decode(data);
    if (prefix !== currentPrefix) {
      throw Error('Unrecognised address format');
    }
    return Buffer.from(bech32FromWords(words));
  }
}

const bech32Chain = (name: string, coinType: number, prefix: string) => ({
  coinType,
  decoder: makeBech32Decoder(prefix),
  encoder: makeBech32Encoder(prefix),
  name,
});

function b32encodeXemAddr(data: Buffer): string {
  return b32encode(hex2a(data.toString('hex')));
}

function b32decodeXemAddr(data: string): Buffer {
  if (!isValidXemAddress(data)) {
    throw Error('Unrecognised address format');
  }
  const address = data.toString().toUpperCase().replace(/-/g, '');
  return b32decode(address)
}

function eosAddrEncoder(data: Buffer): string {
  if (!eosPublicKey.isValid(data)) {
    throw Error('Unrecognised address format');
  }
  return eosPublicKey.fromHex(data).toString();
}

function eosAddrDecoder(data: string): Buffer {
  if (!eosPublicKey.isValid(data)) {
    throw Error('Unrecognised address format');
  }
  return eosPublicKey(data).toBuffer();
}

function ksmAddrEncoder(data: Buffer): string {
  return ss58Encode(Uint8Array.from(data), 2)
}

function dotAddrEncoder(data: Buffer): string {
  return ss58Encode(Uint8Array.from(data), 0)
}

function ksmAddrDecoder(data: string): Buffer {
  return new Buffer(ss58Decode(data))
}

function strDecoder(data: string): Buffer {
  return decodeEd25519PublicKey('ed25519PublicKey', data)
}

function strEncoder(data: Buffer): string {
  return encodeEd25519PublicKey('ed25519PublicKey', data)
}

// Referenced from the followings
// https://tezos.stackexchange.com/questions/183/base58-encoding-decoding-of-addresses-in-micheline
// https://tezos.gitlab.io/api/p2p.html?highlight=contract_id#contract-id-22-bytes-8-bit-tag
function tezosAddressEncoder(data: Buffer): string {
  if (data.length !== 22 && data.length !== 21) { throw Error('Unrecognised address format'); }

  let prefix: Buffer;
  switch (data.readUInt8(0)) {
    case 0x00:
      if (data.readUInt8(1) === 0x00) {
          prefix = Buffer.from([0x06, 0xa1, 0x9f]); // prefix tz1 equal 06a19f
      } else if (data.readUInt8(1) === 0x01) {
          prefix = Buffer.from([0x06, 0xa1, 0xa1]); // prefix tz2 equal 06a1a1
      } else if (data.readUInt8(1) === 0x02) {
          prefix = Buffer.from([0x06, 0xa1, 0xa4]); // prefix tz3 equal 06a1a4
      } else {
          throw Error('Unrecognised address format');
      }
      return bs58Encode(Buffer.concat([prefix, data.slice(2)]));
    case 0x01:
      prefix = Buffer.from([0x02, 0x5a, 0x79]); // prefix KT1 equal 025a79
      return bs58Encode(Buffer.concat([prefix, data.slice(1, 21)]));
    default:
      throw Error('Unrecognised address format');
  }
}

function tezosAddressDecoder(data: string): Buffer {
  const address = bs58Decode(data).slice(3);
  switch (data.substring(0,3)) {
    case "tz1": 
      return Buffer.concat([Buffer.from([0x00,0x00]), address]);
    case "tz2":
      return Buffer.concat([Buffer.from([0x00,0x01]), address]);
    case "tz3":
      return Buffer.concat([Buffer.from([0x00,0x02]), address]);
    case "KT1":
      return Buffer.concat([Buffer.from([0x01]), address, Buffer.from([0x00])]);
    default:
      throw Error('Unrecognised address format');
  }
}

const getConfig = (name: string, coinType: number, encoder: EnCoder, decoder: DeCoder) => {
  return {
    coinType,
    decoder,
    encoder,
    name,
  }
}

const formats: IFormat[] = [
  bitcoinChain('BTC', 0, 'bc', [0x00], [0x05]),
  bitcoinChain('LTC', 2, 'ltc', [0x30], [0x32, 0x05]),
  bitcoinBase58Chain('DOGE', 3, [0x1e], [0x16]),
  bitcoinBase58Chain('DASH', 5, [0x4c], [0x10]),
  bitcoinChain('MONA', 22, 'mona', [0x32], [0x37, 0x05]),
  getConfig('XEM', 43, b32encodeXemAddr, b32decodeXemAddr),
  hexChecksumChain('ETH', 60),
  hexChecksumChain('ETC', 61),
  bech32Chain('ATOM', 118, 'cosmos'),
  bech32Chain('ZIL', 119, 'zil'),
  hexChecksumChain('RSK', 137, 30),
  getConfig('XRP', 144, (data) => xrpCodec.encodeChecked(data), (data) => xrpCodec.decodeChecked(data)),
  getConfig('BCH', 145, encodeCashAddr, decodeBitcoinCash),
  getConfig('XLM', 148, strEncoder, strDecoder),
  getConfig('EOS', 194, eosAddrEncoder, eosAddrDecoder),
  getConfig('TRX', 195, bs58Encode, bs58Decode),
  getConfig('NEO', 239, bs58Encode, bs58Decode),
  getConfig('DOT', 354, dotAddrEncoder, ksmAddrDecoder),
  getConfig('KSM', 434, ksmAddrEncoder, ksmAddrDecoder),
  hexChecksumChain('XDAI', 700),
  bech32Chain('BNB', 714, 'bnb'),
<<<<<<< HEAD
  hexChecksumChain('CELO', 52752),
=======
  {
    coinType: 1729,
    decoder: tezosAddressDecoder,
    encoder: tezosAddressEncoder,
    name: 'XTZ',
  },
>>>>>>> f4f3445a
];

export const formatsByName: { [key: string]: IFormat } = Object.assign({}, ...formats.map(x => ({ [x.name]: x })));
export const formatsByCoinType: { [key: number]: IFormat } = Object.assign(
  {},
  ...formats.map(x => ({ [x.coinType]: x })),
);<|MERGE_RESOLUTION|>--- conflicted
+++ resolved
@@ -331,16 +331,13 @@
   getConfig('KSM', 434, ksmAddrEncoder, ksmAddrDecoder),
   hexChecksumChain('XDAI', 700),
   bech32Chain('BNB', 714, 'bnb'),
-<<<<<<< HEAD
-  hexChecksumChain('CELO', 52752),
-=======
   {
     coinType: 1729,
     decoder: tezosAddressDecoder,
     encoder: tezosAddressEncoder,
     name: 'XTZ',
   },
->>>>>>> f4f3445a
+  hexChecksumChain('CELO', 52752)
 ];
 
 export const formatsByName: { [key: string]: IFormat } = Object.assign({}, ...formats.map(x => ({ [x.name]: x })));
