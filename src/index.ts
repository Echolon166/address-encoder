import {
  decode as bech32Decode,
  encode as bech32Encode,
  fromWords as bech32FromWords,
  toWords as bech32ToWords,
} from 'bech32';
import bigInt from 'big-integer';
import { decode as bs58DecodeNoCheck, encode as bs58EncodeNocheck } from 'bs58';
// @ts-ignore
import {
  b32decode,
  b32encode,
  bs58Decode,
  bs58Encode,
  cashaddrDecode,
  cashaddrEncode,
  codec as xrpCodec,
  decodeCheck as decodeEd25519PublicKey,
  encodeCheck as encodeEd25519PublicKey,
  eosPublicKey,
  hex2a,
  isValid as isValidXemAddress,
  isValidChecksumAddress as rskIsValidChecksumAddress,
  ss58Decode,
  ss58Encode,
  stripHexPrefix as rskStripHexPrefix,
  toChecksumAddress as rskToChecksumAddress,
} from 'crypto-addr-codec';

type EnCoder = (data: Buffer) => string;
type DeCoder = (data: string) => Buffer;

type base58CheckVersion = number[]

interface IFormat {
  coinType: number;
  name: string;
  encoder: (data: Buffer) => string;
  decoder: (data: string) => Buffer;
}

// Support version field of more than one byte (e.g. Zcash)
function makeBitcoinBase58CheckEncoder(p2pkhVersion: base58CheckVersion, p2shVersion: base58CheckVersion): (data: Buffer) => string {
  return (data: Buffer) => {
    let addr: Buffer;
    switch (data.readUInt8(0)) {
      case 0x76: // P2PKH: OP_DUP OP_HASH160 <pubKeyHash> OP_EQUALVERIFY OP_CHECKSIG
        if (
          data.readUInt8(1) !== 0xa9 ||
          data.readUInt8(data.length - 2) !== 0x88 ||
          data.readUInt8(data.length - 1) !== 0xac
        ) {
          throw Error('Unrecognised address format');
        }
        addr = Buffer.concat([Buffer.from(p2pkhVersion), data.slice(3, 3 + data.readUInt8(2))]);
        // @ts-ignore
        return bs58Encode(addr);
      case 0xa9: // P2SH: OP_HASH160 <scriptHash> OP_EQUAL
        if (data.readUInt8(data.length - 1) !== 0x87) {
          throw Error('Unrecognised address format');
        }
        addr = Buffer.concat([Buffer.from(p2shVersion), data.slice(2, 2 + data.readUInt8(1))]);
        return bs58Encode(addr);
      default:
        throw Error('Unrecognised address format');
    }
  };
}

// Supports version field of more than one byte
// NOTE: Assumes all versions in p2pkhVersions[] or p2shVersions[] will have the same length
function makeBitcoinBase58CheckDecoder(p2pkhVersions: base58CheckVersion[], p2shVersions: base58CheckVersion[]): (data: string) => Buffer {
  return (data: string) => {
    const addr = bs58Decode(data);
    // Checks if the first addr bytes are exactly equal to provided version field
    const checkVersion = (version: base58CheckVersion) => {
      return version.every((value: number, index: number) => index < addr.length && value === addr.readUInt8(index))
    }
    if (p2pkhVersions.some(checkVersion)) {
      return Buffer.concat([Buffer.from([0x76, 0xa9, 0x14]), addr.slice(p2pkhVersions[0].length), Buffer.from([0x88, 0xac])]);
    } else if (p2shVersions.some(checkVersion)) {
      return Buffer.concat([Buffer.from([0xa9, 0x14]), addr.slice(p2shVersions[0].length), Buffer.from([0x87])]);
    }
    throw Error('Unrecognised address format');
  };
}

const bitcoinBase58Chain = (name: string, coinType: number, p2pkhVersions: base58CheckVersion[], p2shVersions: base58CheckVersion[]) => ({
  coinType,
  decoder: makeBitcoinBase58CheckDecoder(p2pkhVersions, p2shVersions),
  encoder: makeBitcoinBase58CheckEncoder(p2pkhVersions[0], p2shVersions[0]),
  name,
});

function makeBech32SegwitEncoder(hrp: string): (data: Buffer) => string {
  return (data: Buffer) => {
    let version = data.readUInt8(0);
    if (version >= 0x51 && version <= 0x60) {
      version -= 0x50;
    } else if (version !== 0x00) {
      throw Error('Unrecognised address format');
    }

    const words = [version].concat(bech32ToWords(data.slice(2, data.readUInt8(1) + 2)));
    return bech32Encode(hrp, words);
  };
}

function makeBech32SegwitDecoder(hrp: string): (data: string) => Buffer {
  return (data: string) => {
    const { prefix, words } = bech32Decode(data);
    if (prefix !== hrp) {
      throw Error('Unexpected human-readable part in bech32 encoded address');
    }
    const script = bech32FromWords(words.slice(1));
    let version = words[0];
    if (version > 0) {
      version += 0x50;
    }
    return Buffer.concat([Buffer.from([version, script.length]), Buffer.from(script)]);
  };
}

function makeBitcoinEncoder(hrp: string, p2pkhVersion: base58CheckVersion, p2shVersion: base58CheckVersion): (data: Buffer) => string {
  const encodeBech32 = makeBech32SegwitEncoder(hrp);
  const encodeBase58Check = makeBitcoinBase58CheckEncoder(p2pkhVersion, p2shVersion);
  return (data: Buffer) => {
    try {
      return encodeBase58Check(data);
    } catch {
      return encodeBech32(data);
    }
  };
}

function makeBitcoinDecoder(hrp: string, p2pkhVersions: base58CheckVersion[], p2shVersions: base58CheckVersion[]): (data: string) => Buffer {
  const decodeBech32 = makeBech32SegwitDecoder(hrp);
  const decodeBase58Check = makeBitcoinBase58CheckDecoder(p2pkhVersions, p2shVersions);
  return (data: string) => {
    if (data.toLowerCase().startsWith(hrp + '1')) {
      return decodeBech32(data);
    } else {
      return decodeBase58Check(data);
    }
  };
}

const bitcoinChain = (
  name: string,
  coinType: number,
  hrp: string,
  p2pkhVersions: base58CheckVersion[],
  p2shVersions: base58CheckVersion[],
) => ({
  coinType,
  decoder: makeBitcoinDecoder(hrp, p2pkhVersions, p2shVersions),
  encoder: makeBitcoinEncoder(hrp, p2pkhVersions[0], p2shVersions[0]),
  name,
});

// Similar to makeBitcoinEncoder but:
// - Uses Bech32 without SegWit https://zips.z.cash/zip-0173
// - Supports version field of more than one byte
function makeZcashEncoder(hrp: string, p2pkhVersion: base58CheckVersion, p2shVersion: base58CheckVersion): (data: Buffer) => string {
  const encodeBech32 = makeBech32Encoder(hrp);
  const encodeBase58Check = makeBitcoinBase58CheckEncoder(p2pkhVersion, p2shVersion);
  return (data: Buffer) => {
    try {
      return encodeBase58Check(data);
    } catch {
      return encodeBech32(data);
    }
  };
}

// Similar to makeBitcoinDecoder but uses makeZcashBase58CheckDecoder to support version field of more than one byte
function makeZcashDecoder(hrp: string, p2pkhVersions: base58CheckVersion[], p2shVersions: base58CheckVersion[]): (data: string) => Buffer {
  const decodeBase58Check = makeBitcoinBase58CheckDecoder(p2pkhVersions, p2shVersions);
  const decodeBech32 = makeBech32Decoder(hrp);
  return (data: string) => {
    if (data.toLowerCase().startsWith(hrp)) {
      return decodeBech32(data);
    } else {
      return decodeBase58Check(data);
    }
  };
}

const zcashChain = (
  name: string,
  coinType: number,
  hrp: string,
  p2pkhVersions: base58CheckVersion[],
  p2shVersions: base58CheckVersion[],
) => ({
  coinType,
  decoder: makeZcashDecoder(hrp, p2pkhVersions, p2shVersions),
  encoder: makeZcashEncoder(hrp, p2pkhVersions[0], p2shVersions[0]),
  name,
});

function encodeCashAddr(data: Buffer): string {
  switch (data.readUInt8(0)) {
    case 0x76: // P2PKH: OP_DUP OP_HASH160 <pubKeyHash> OP_EQUALVERIFY OP_CHECKSIG
      if (
        data.readUInt8(1) !== 0xa9 ||
        data.readUInt8(data.length - 2) !== 0x88 ||
        data.readUInt8(data.length - 1) !== 0xac
      ) {
        throw Error('Unrecognised address format');
      }
      return cashaddrEncode('bitcoincash', 0, data.slice(3, 3 + data.readUInt8(2)));
    case 0xa9: // P2SH: OP_HASH160 <scriptHash> OP_EQUAL
      if (data.readUInt8(data.length - 1) !== 0x87) {
        throw Error('Unrecognised address format');
      }
      return cashaddrEncode('bitcoincash', 1, data.slice(2, 2 + data.readUInt8(1)));
    default:
      throw Error('Unrecognised address format');
  }
}

function decodeCashAddr(data: string): Buffer {
  const { prefix, type, hash } = cashaddrDecode(data);
  if (type === 0) {
    return Buffer.concat([Buffer.from([0x76, 0xa9, 0x14]), Buffer.from(hash), Buffer.from([0x88, 0xac])]);
  } else if (type === 1) {
    return Buffer.concat([Buffer.from([0xa9, 0x14]), Buffer.from(hash), Buffer.from([0x87])]);
  }
  throw Error('Unrecognised address format');
}

function decodeBitcoinCash(data: string): Buffer {
  const decodeBase58Check = makeBitcoinBase58CheckDecoder([[0x00]], [[0x05]]);
  try {
    return decodeBase58Check(data);
  } catch {
    return decodeCashAddr(data);
  }
}

function makeChecksummedHexEncoder(chainId?: number) {
  return (data: Buffer) => rskToChecksumAddress(data.toString('hex'), chainId || null);
}

function makeChecksummedHexDecoder(chainId?: number) {
  return (data: string) => {
    const stripped = rskStripHexPrefix(data);
    if (
      !rskIsValidChecksumAddress(data, chainId || null) &&
      stripped !== stripped.toLowerCase() &&
      stripped !== stripped.toUpperCase()
    ) {
      throw Error('Invalid address checksum');
    }
    return Buffer.from(rskStripHexPrefix(data), 'hex');
  };
}

const hexChecksumChain = (name: string, coinType: number, chainId?: number) => ({
  coinType,
  decoder: makeChecksummedHexDecoder(chainId),
  encoder: makeChecksummedHexEncoder(chainId),
  name,
});

function makeBech32Encoder(prefix: string) {
  return (data: Buffer) => bech32Encode(prefix, bech32ToWords(data));
}

function makeBech32Decoder(currentPrefix: string) {
  return (data: string) => {
    const { prefix, words } = bech32Decode(data);
    if (prefix !== currentPrefix) {
      throw Error('Unrecognised address format');
    }
    return Buffer.from(bech32FromWords(words));
  };
}

const bech32Chain = (name: string, coinType: number, prefix: string) => ({
  coinType,
  decoder: makeBech32Decoder(prefix),
  encoder: makeBech32Encoder(prefix),
  name,
});

function b32encodeXemAddr(data: Buffer): string {
  return b32encode(hex2a(data.toString('hex')));
}

function b32decodeXemAddr(data: string): Buffer {
  if (!isValidXemAddress(data)) {
    throw Error('Unrecognised address format');
  }
  const address = data
    .toString()
    .toUpperCase()
    .replace(/-/g, '');
  return b32decode(address);
}

function eosAddrEncoder(data: Buffer): string {
  if (!eosPublicKey.isValid(data)) {
    throw Error('Unrecognised address format');
  }
  return eosPublicKey.fromHex(data).toString();
}

function eosAddrDecoder(data: string): Buffer {
  if (!eosPublicKey.isValid(data)) {
    throw Error('Unrecognised address format');
  }
  return eosPublicKey(data).toBuffer();
}

function ksmAddrEncoder(data: Buffer): string {
  return ss58Encode(Uint8Array.from(data), 2);
}

function dotAddrEncoder(data: Buffer): string {
  return ss58Encode(Uint8Array.from(data), 0);
}

function ksmAddrDecoder(data: string): Buffer {
  return new Buffer(ss58Decode(data));
}

function ontAddrEncoder(data: Buffer): string {
  return bs58Encode(Buffer.concat([Buffer.from([0x17]), data]))
}

function ontAddrDecoder(data: string): Buffer {
  const address = bs58Decode(data)

  switch (address.readUInt8(0)) {
   case 0x17:
     return address.slice(1);

    default:
      throw Error('Unrecognised address format');
  }
}

function strDecoder(data: string): Buffer {
  return decodeEd25519PublicKey('ed25519PublicKey', data);
}

function strEncoder(data: Buffer): string {
  return encodeEd25519PublicKey('ed25519PublicKey', data);
}

// Referenced from the followings
// https://tezos.stackexchange.com/questions/183/base58-encoding-decoding-of-addresses-in-micheline
// https://tezos.gitlab.io/api/p2p.html?highlight=contract_id#contract-id-22-bytes-8-bit-tag
function tezosAddressEncoder(data: Buffer): string {
  if (data.length !== 22 && data.length !== 21) {
    throw Error('Unrecognised address format');
  }

  let prefix: Buffer;
  switch (data.readUInt8(0)) {
    case 0x00:
      if (data.readUInt8(1) === 0x00) {
        prefix = Buffer.from([0x06, 0xa1, 0x9f]); // prefix tz1 equal 06a19f
      } else if (data.readUInt8(1) === 0x01) {
        prefix = Buffer.from([0x06, 0xa1, 0xa1]); // prefix tz2 equal 06a1a1
      } else if (data.readUInt8(1) === 0x02) {
        prefix = Buffer.from([0x06, 0xa1, 0xa4]); // prefix tz3 equal 06a1a4
      } else {
        throw Error('Unrecognised address format');
      }
      return bs58Encode(Buffer.concat([prefix, data.slice(2)]));
    case 0x01:
      prefix = Buffer.from([0x02, 0x5a, 0x79]); // prefix KT1 equal 025a79
      return bs58Encode(Buffer.concat([prefix, data.slice(1, 21)]));
    default:
      throw Error('Unrecognised address format');
  }
}

function tezosAddressDecoder(data: string): Buffer {
  const address = bs58Decode(data).slice(3);
  switch (data.substring(0, 3)) {
    case 'tz1':
      return Buffer.concat([Buffer.from([0x00, 0x00]), address]);
    case 'tz2':
      return Buffer.concat([Buffer.from([0x00, 0x01]), address]);
    case 'tz3':
      return Buffer.concat([Buffer.from([0x00, 0x02]), address]);
    case 'KT1':
      return Buffer.concat([Buffer.from([0x01]), address, Buffer.from([0x00])]);
    default:
      throw Error('Unrecognised address format');
  }
}

// Reference from js library:
// https://github.com/hashgraph/hedera-sdk-java/blob/120d98ac9cd167db767ed77bb52cefc844b09fc9/src/main/java/com/hedera/hashgraph/sdk/SolidityUtil.java#L26
function hederaAddressEncoder(data: Buffer): string {
  if (data.length !== 20) {
    throw Error('Unrecognised address format');
  }

  const view = new DataView(data.buffer, 0);

  const shard = view.getUint32(0);
  const realm = view.getBigUint64(4);
  const account = view.getBigUint64(12);

  return [shard, realm, account].join('.');
}

// Reference from js library:
// https://github.com/hashgraph/hedera-sdk-java/blob/120d98ac9cd167db767ed77bb52cefc844b09fc9/src/main/java/com/hedera/hashgraph/sdk/SolidityUtil.java#L26
function hederaAddressDecoder(data: string): Buffer {
  const buffer = Buffer.alloc(20);
  const view = new DataView(buffer.buffer, 0, 20);

  const components = data.split('.');
  if (components.length !== 3) {
    throw Error('Unrecognised address format');
  }

  const shard = Number(components[0]);
  const realm = BigInt(components[1]);
  const account = BigInt(components[2]);

  view.setUint32(0, shard);
  view.setBigUint64(4, realm);
  view.setBigUint64(12, account);

  return buffer;
}

// Reference from Lisk validator
// https://github.com/LiskHQ/lisk-sdk/blob/master/elements/lisk-validator/src/validation.ts#L202
function validateLiskAddress(address: string) {
  if (address.length < 2 || address.length > 22) {
    throw new Error('Address length does not match requirements. Expected between 2 and 22 characters.');
  }

  if (address[address.length - 1] !== 'L') {
    throw new Error('Address format does not match requirements. Expected "L" at the end.');
  }

  if (address.includes('.')) {
    throw new Error('Address format does not match requirements. Address includes invalid character: `.`.');
  }
}

function liskAddressEncoder(data: Buffer): string {
  const address = `${bigInt(data.toString('hex'), 16).toString(10)}L`;

  return address;
}

function liskAddressDecoder(data: string): Buffer {
  validateLiskAddress(data);

  return Buffer.from(bigInt(data.slice(0, -1)).toString(16), 'hex');
}
  
// Reference:
// https://github.com/handshake-org/hsd/blob/c85d9b4c743a9e1c9577d840e1bd20dee33473d3/lib/primitives/address.js#L297
function hnsAddressEncoder(data: Buffer): string {
  if (data.length !== 20) {
    throw Error('P2WPKH must be 20 bytes');
  }

  const version = 0;
  const words = [version].concat(bech32ToWords(data));
  return bech32Encode('hs', words);
}

// Reference:
// https://github.com/handshake-org/hsd/blob/c85d9b4c743a9e1c9577d840e1bd20dee33473d3/lib/primitives/address.js#L225
function hnsAddressDecoder(data: string): Buffer {
  const { prefix, words } = bech32Decode(data);

  if (prefix !== 'hs') {
    throw Error('Unrecognised address format');
  }

  const version = words[0];
  const hash = bech32FromWords(words.slice(1));

  if (version !== 0) {
    throw Error('Bad program version');
  }

  if (hash.length !== 20) {
    throw Error('Witness program hash is the wrong size');
  }

  return Buffer.from(hash);
}

// Referenced from following
// https://github.com/icon-project/icon-service/blob/master/iconservice/base/address.py#L219
function icxAddressEncoder(data: Buffer): string {
  if (data.length !== 21) {
    throw Error('Unrecognised address format');
  }
  switch (data.readUInt8(0)) {
    case 0x00:
      return 'hx' + data.slice(1).toString('hex');
    case 0x01:
      return 'cx' + data.slice(1).toString('hex');
    default:
      throw Error('Unrecognised address format');
  }
}

// Referenced from following
// https://github.com/icon-project/icon-service/blob/master/iconservice/base/address.py#L238
function icxAddressDecoder(data: string): Buffer {
  const prefix = data.slice(0, 2)
  const body = data.slice(2)
  switch (prefix) {
    case 'hx':
      return Buffer.concat([Buffer.from([0x00]), Buffer.from(body, 'hex')]);
    case 'cx':
      return Buffer.concat([Buffer.from([0x01]), Buffer.from(body, 'hex')]);
    default:
      throw Error('Unrecognised address format');
  }
}

const getConfig = (name: string, coinType: number, encoder: EnCoder, decoder: DeCoder) => {
  return {
    coinType,
    decoder,
    encoder,
    name,
  };
};

const formats: IFormat[] = [
  bitcoinChain('BTC', 0, 'bc', [[0x00]], [[0x05]]),
  bitcoinChain('LTC', 2, 'ltc', [[0x30]], [[0x32], [0x05]]),
  bitcoinBase58Chain('DOGE', 3, [[0x1e]], [[0x16]]),
  bitcoinBase58Chain('DASH', 5, [[0x4c]], [[0x10]]),
  bitcoinBase58Chain('PPC', 6, [[0x37]], [[0x75]]),
  getConfig('NMC', 7, bs58Encode, bs58Decode),
<<<<<<< HEAD
  bitcoinChain('MONA', 22, 'mona', [[0x32]], [[0x37], [0x05]]),
=======
  bitcoinChain('MONA', 22, 'mona', [0x32], [0x37, 0x05]),
  getConfig('DCR', 42, bs58EncodeNocheck, bs58DecodeNoCheck),
>>>>>>> b448cadb
  getConfig('XEM', 43, b32encodeXemAddr, b32decodeXemAddr),
  hexChecksumChain('ETH', 60),
  hexChecksumChain('ETC', 61),
  getConfig('ICX', 74, icxAddressEncoder, icxAddressDecoder),
  bech32Chain('ATOM', 118, 'cosmos'),
  bech32Chain('ZIL', 119, 'zil'),
  bech32Chain('EGLD', 120, 'erd'),
  getConfig('LSK', 134, liskAddressEncoder, liskAddressDecoder),
  hexChecksumChain('RSK', 137, 30),
  getConfig('XRP', 144, data => xrpCodec.encodeChecked(data), data => xrpCodec.decodeChecked(data)),
  getConfig('BCH', 145, encodeCashAddr, decodeBitcoinCash),
  getConfig('XLM', 148, strEncoder, strDecoder),
  getConfig('EOS', 194, eosAddrEncoder, eosAddrDecoder),
  getConfig('TRX', 195, bs58Encode, bs58Decode),
  getConfig('NEO', 239, bs58Encode, bs58Decode),
  getConfig('DOT', 354, dotAddrEncoder, ksmAddrDecoder),
  getConfig('SOL', 501, bs58Encode, bs58Decode),
  getConfig('KSM', 434, ksmAddrEncoder, ksmAddrDecoder),
  hexChecksumChain('XDAI', 700),
  hexChecksumChain('VET', 703),
  bech32Chain('BNB', 714, 'bnb'),
  getConfig('ONT', 1024, ontAddrEncoder, ontAddrDecoder),
  {
    coinType: 1729,
    decoder: tezosAddressDecoder,
    encoder: tezosAddressEncoder,
    name: 'XTZ',
  },
  bech32Chain('ADA', 1815, 'addr'),
  getConfig('QTUM', 2301, bs58Encode, bs58Decode),
  {
    coinType: 3030,
    decoder: hederaAddressDecoder,
    encoder: hederaAddressEncoder,
    name: 'HBAR',
  },
  getConfig('HNS', 5353, hnsAddressEncoder, hnsAddressDecoder),
<<<<<<< HEAD
  hexChecksumChain('CELO', 52752),
  zcashChain('ZEC', 133, 'zs', [[0x1c, 0xb8]], [[0x1c, 0xbd]]),
=======
  hexChecksumChain('CELO', 52752)
>>>>>>> b448cadb
];

export const formatsByName: { [key: string]: IFormat } = Object.assign({}, ...formats.map(x => ({ [x.name]: x })));
export const formatsByCoinType: { [key: number]: IFormat } = Object.assign(
  {},
  ...formats.map(x => ({ [x.coinType]: x })),
);<|MERGE_RESOLUTION|>--- conflicted
+++ resolved
@@ -543,12 +543,8 @@
   bitcoinBase58Chain('DASH', 5, [[0x4c]], [[0x10]]),
   bitcoinBase58Chain('PPC', 6, [[0x37]], [[0x75]]),
   getConfig('NMC', 7, bs58Encode, bs58Decode),
-<<<<<<< HEAD
   bitcoinChain('MONA', 22, 'mona', [[0x32]], [[0x37], [0x05]]),
-=======
-  bitcoinChain('MONA', 22, 'mona', [0x32], [0x37, 0x05]),
   getConfig('DCR', 42, bs58EncodeNocheck, bs58DecodeNoCheck),
->>>>>>> b448cadb
   getConfig('XEM', 43, b32encodeXemAddr, b32decodeXemAddr),
   hexChecksumChain('ETH', 60),
   hexChecksumChain('ETC', 61),
@@ -556,6 +552,7 @@
   bech32Chain('ATOM', 118, 'cosmos'),
   bech32Chain('ZIL', 119, 'zil'),
   bech32Chain('EGLD', 120, 'erd'),
+  zcashChain('ZEC', 133, 'zs', [[0x1c, 0xb8]], [[0x1c, 0xbd]]),
   getConfig('LSK', 134, liskAddressEncoder, liskAddressDecoder),
   hexChecksumChain('RSK', 137, 30),
   getConfig('XRP', 144, data => xrpCodec.encodeChecked(data), data => xrpCodec.decodeChecked(data)),
@@ -586,12 +583,7 @@
     name: 'HBAR',
   },
   getConfig('HNS', 5353, hnsAddressEncoder, hnsAddressDecoder),
-<<<<<<< HEAD
   hexChecksumChain('CELO', 52752),
-  zcashChain('ZEC', 133, 'zs', [[0x1c, 0xb8]], [[0x1c, 0xbd]]),
-=======
-  hexChecksumChain('CELO', 52752)
->>>>>>> b448cadb
 ];
 
 export const formatsByName: { [key: string]: IFormat } = Object.assign({}, ...formats.map(x => ({ [x.name]: x })));
