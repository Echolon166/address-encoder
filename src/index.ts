--- conflicted
+++ resolved
@@ -1,4 +1,3 @@
-<<<<<<< HEAD
 import {
   decode as bech32Decode,
   encode as bech32Encode,
@@ -6,10 +5,7 @@
   toWords as bech32ToWords,
 } from 'bech32';
 import { decode as bs58DecodeNoCheck, encode as bs58EncodeNocheck } from 'bs58';
-=======
-import { decode as bech32Decode, encode as bech32Encode, fromWords as bech32FromWords, toWords as bech32ToWords } from 'bech32';
 import bigInt from 'big-integer';
->>>>>>> 0ebe37b9
 // @ts-ignore
 import {
   b32decode,
@@ -336,7 +332,6 @@
 
 function tezosAddressDecoder(data: string): Buffer {
   const address = bs58Decode(data).slice(3);
-<<<<<<< HEAD
   switch (data.substring(0, 3)) {
     case 'tz1':
       return Buffer.concat([Buffer.from([0x00, 0x00]), address]);
@@ -345,16 +340,6 @@
     case 'tz3':
       return Buffer.concat([Buffer.from([0x00, 0x02]), address]);
     case 'KT1':
-=======
-  switch (data.substring(0,3)) {
-    case "tz1":
-      return Buffer.concat([Buffer.from([0x00,0x00]), address]);
-    case "tz2":
-      return Buffer.concat([Buffer.from([0x00,0x01]), address]);
-    case "tz3":
-      return Buffer.concat([Buffer.from([0x00,0x02]), address]);
-    case "KT1":
->>>>>>> 0ebe37b9
       return Buffer.concat([Buffer.from([0x01]), address, Buffer.from([0x00])]);
     default:
       throw Error('Unrecognised address format');
