--- conflicted
+++ resolved
@@ -348,15 +348,6 @@
     ],
   },
   {
-<<<<<<< HEAD
-    name: 'CCA',
-    coinType: 489,
-    passingVectors: [
-      { text: '5jZrpsZVkNhDKEuNcYZ1kk2wNWJRbaKy22', hex: '76a914c3c95e1effb0f6ebde0ac0751d6bfd69ad98511c88ac' },
-      { text: '5mi7oAoMVL7cVJhXsmWxnTDxTUiBUkR996', hex: '76a914db49719be13e8221f6d568a01f9d14adc4f887ff88ac' },
-    ],
-  },
-=======
     name: 'FIL',
     coinType: 461,
     passingVectors: [
@@ -385,9 +376,15 @@
         hex: '03ad58df696e2d4e91ea86c881e938ba4ea81b395e12797b84b9cf314b9546705e839c7a99d606b247ddb4f9ac7a3414dd'
       }
     ],
-  }
-  ,
->>>>>>> c0a033d3
+  },
+  {
+    name: 'CCA',
+    coinType: 489,
+    passingVectors: [
+      { text: '5jZrpsZVkNhDKEuNcYZ1kk2wNWJRbaKy22', hex: '76a914c3c95e1effb0f6ebde0ac0751d6bfd69ad98511c88ac' },
+      { text: '5mi7oAoMVL7cVJhXsmWxnTDxTUiBUkR996', hex: '76a914db49719be13e8221f6d568a01f9d14adc4f887ff88ac' },
+    ],
+  },
   {
     name: 'SOL',
     coinType: 501,
