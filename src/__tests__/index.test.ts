import { formatsByName, formatsByCoinType } from '../index';

interface TestVector {
  name: string;
  coinType: number;
  passingVectors: Array<{ text: string; hex: string; canonical?: string }>;
  failingVectors?: Array<string>;
}

const vectors: Array<TestVector> = [
  {
    name: 'BTC',
    coinType: 0,
    passingVectors: [
      { text: '1A1zP1eP5QGefi2DMPTfTL5SLmv7DivfNa', hex: '76a91462e907b15cbf27d5425399ebf6f0fb50ebb88f1888ac' },
      { text: '3Ai1JZ8pdJb2ksieUV8FsxSNVJCpoPi8W6', hex: 'a91462e907b15cbf27d5425399ebf6f0fb50ebb88f1887' },
      { text: 'bc1qw508d6qejxtdg4y5r3zarvary0c5xw7kv8f3t4', hex: '0014751e76e8199196d454941c45d1b3a323f1433bd6' },
      {
        text: 'bc1pw508d6qejxtdg4y5r3zarvary0c5xw7kw508d6qejxtdg4y5r3zarvary0c5xw7k7grplx',
        hex: '5128751e76e8199196d454941c45d1b3a323f1433bd6751e76e8199196d454941c45d1b3a323f1433bd6',
      },
      { text: 'bc1sw50qa3jx3s', hex: '6002751e' },
      { text: 'bc1zw508d6qejxtdg4y5r3zarvaryvg6kdaj', hex: '5210751e76e8199196d454941c45d1b3a323' },
      {
        text: 'bc1qrp33g0q5c5txsp9arysrx4k6zdkfs4nce4xj0gdcccefvpysxf3qccfmv3',
        hex: '00201863143c14c5166804bd19203356da136c985678cd4d27a1b8c6329604903262',
      },
    ],
  },
  {
    name: 'LTC',
    coinType: 2,
    passingVectors: [
      { text: 'LaMT348PWRnrqeeWArpwQPbuanpXDZGEUz', hex: '76a914a5f4d12ce3685781b227c1f39548ddef429e978388ac' },
      { text: 'MQMcJhpWHYVeQArcZR3sBgyPZxxRtnH441', hex: 'a914b48297bff5dadecc5f36145cec6a5f20d57c8f9b87' },
      { text: 'ltc1qdp7p2rpx4a2f80h7a4crvppczgg4egmv5c78w8', hex: '0014687c150c26af5493befeed7036043812115ca36c' },
    ],
  },
  {
    name: 'DOGE',
    coinType: 3,
    passingVectors: [
      { text: 'DBXu2kgc3xtvCUWFcxFE3r9hEYgmuaaCyD', hex: '76a9144620b70031f0e9437e374a2100934fba4911046088ac' },
      { text: 'AF8ekvSf6eiSBRspJjnfzK6d1EM6pnPq3G', hex: 'a914f8f5d99a9fc21aa676e74d15e7b8134557615bda87' },
    ],
  },
  {
    name: 'DASH',
    coinType: 5,
    passingVectors: [
      { text: 'XtAG1982HcYJVibHxRZrBmdzL5YTzj4cA1', hex: '76a914bfa98bb8a919330c432e4ff16563c5ab449604ad88ac' },
      { text: '7gks9gWVmGeir7m4MhsSxMzXC2eXXAuuRD', hex: 'a9149d646d71f0815c0cfd8cd08aa9d391cd127f378687' },
    ],
  },
  {
    name: 'MONA',
    coinType: 22,
    passingVectors: [
      { text: 'MHxgS2XMXjeJ4if2PRRbWYcdwZPWfdwaDT', hex: '76a9146e5bb7226a337fe8307b4192ae5c3fab9fa9edf588ac' },
      { text: 'PHjTKtgYLTJ9D2Bzw2f6xBB41KBm2HeGfg', hex: 'a9146449f568c9cd2378138f2636e1567112a184a9e887' },
      { text: 'mona1zw508d6qejxtdg4y5r3zarvaryvhm3vz7', hex: '5210751e76e8199196d454941c45d1b3a323' },
    ],
  },
  {
    name: 'XEM',
    coinType: 43,
    passingVectors: [
      { text: 'NAPRILC6USCTAY7NNXB4COVKQJL427NPCEERGKS6', hex: '681f142c5ea4853063ed6dc3c13aaa8257cd7daf1109132a5e'},
      { text: 'NAMOAVHFVPJ6FP32YP2GCM64WSRMKXA5KKYWWHPY', hex: '6818e054e5abd3e2bf7ac3f46133dcb4a2c55c1d52b16b1df8'},
    ],
  },
  {
    name: 'ETH',
    coinType: 60,
    passingVectors: [
      { text: '0x314159265dD8dbb310642f98f50C066173C1259b', hex: '314159265dd8dbb310642f98f50c066173c1259b' },
    ],
  },
  {
    name: 'ETC',
    coinType: 61,
    passingVectors: [
      { text: '0x314159265dD8dbb310642f98f50C066173C1259b', hex: '314159265dd8dbb310642f98f50c066173c1259b' },
    ],
  },
  {
    name: 'ATOM',
    coinType: 118,
    passingVectors: [
      { text: 'cosmos1depk54cuajgkzea6zpgkq36tnjwdzv4afc3d27', hex: '6e436a571cec916167ba105160474b9c9cd132bd' }
    ],
  },
  {
    name: 'ZIL',
    coinType: 119,
    passingVectors: [
      { text: 'zil139tkqvc8rw92e6jrs40gawwc3mmdmmauv3x3yz', hex: '89576033071b8aacea43855e8eb9d88ef6ddefbc' }
    ],
  },
  {
    name: 'RSK',
    coinType: 137,
    passingVectors: [
      { text: '0x5aaEB6053f3e94c9b9a09f33669435E7ef1bEAeD', hex: '5aaeb6053f3e94c9b9a09f33669435e7ef1beaed' },
      {
        text: '0x5aaeb6053f3e94c9b9a09f33669435e7ef1beaed',
        hex: '5aaeb6053f3e94c9b9a09f33669435e7ef1beaed',
        canonical: '0x5aaEB6053f3e94c9b9a09f33669435E7ef1bEAeD',
      },
      {
        text: '0x5AAEB6053F3E94C9B9A09F33669435E7EF1BEAED',
        hex: '5aaeb6053f3e94c9b9a09f33669435e7ef1beaed',
        canonical: '0x5aaEB6053f3e94c9b9a09f33669435E7ef1bEAeD',
      },
    ],
  },
  {
    name: 'XRP',
    coinType: 144,
    passingVectors: [
      { text: 'rf1BiGeXwwQoi8Z2ueFYTEXSwuJYfV2Jpn', hex: '004b4e9c06f24296074f7bc48f92a97916c6dc5ea9' },
      {
        text: 'X7qvLs7gSnNoKvZzNWUT2e8st17QPY64PPe7zriLNuJszeg',
        hex: '05444b4e9c06f24296074f7bc48f92a97916c6dc5ea9000000000000000000',
      },
    ],
  },
  {
    name: 'BCH',
    coinType: 145,
    passingVectors: [
      {
        text: '1BpEi6DfDAUFd7GtittLSdBeYJvcoaVggu',
        hex: '76a91476a04053bda0a88bda5177b86a15c3b29f55987388ac',
        canonical: 'bitcoincash:qpm2qsznhks23z7629mms6s4cwef74vcwvy22gdx6a',
      },
      {
        text: '1KXrWXciRDZUpQwQmuM1DbwsKDLYAYsVLR',
        hex: '76a914cb481232299cd5743151ac4b2d63ae198e7bb0a988ac',
        canonical: 'bitcoincash:qr95sy3j9xwd2ap32xkykttr4cvcu7as4y0qverfuy',
      },
      {
        text: '16w1D5WRVKJuZUsSRzdLp9w3YGcgoxDXb',
        hex: '76a914011f28e473c95f4013d7d53ec5fbc3b42df8ed1088ac',
        canonical: 'bitcoincash:qqq3728yw0y47sqn6l2na30mcw6zm78dzqre909m2r',
      },
      {
        text: '3CWFddi6m4ndiGyKqzYvsFYagqDLPVMTzC',
        hex: 'a91476a04053bda0a88bda5177b86a15c3b29f55987387',
        canonical: 'bitcoincash:ppm2qsznhks23z7629mms6s4cwef74vcwvn0h829pq',
      },
      {
        text: '3LDsS579y7sruadqu11beEJoTjdFiFCdX4',
        hex: 'a914cb481232299cd5743151ac4b2d63ae198e7bb0a987',
        canonical: 'bitcoincash:pr95sy3j9xwd2ap32xkykttr4cvcu7as4yc93ky28e',
      },
      {
        text: '31nwvkZwyPdgzjBJZXfDmSWsC4ZLKpYyUw',
        hex: 'a914011f28e473c95f4013d7d53ec5fbc3b42df8ed1087',
        canonical: 'bitcoincash:pqq3728yw0y47sqn6l2na30mcw6zm78dzq5ucqzc37',
      },
    ],
  },
  {
    name: 'XLM',
    coinType: 148,
    passingVectors: [
      { text: 'GAI3GJ2Q3B35AOZJ36C4ANE3HSS4NK7WI6DNO4ZSHRAX6NG7BMX6VJER', hex: '11b32750d877d03b29df85c0349b3ca5c6abf64786d773323c417f34df0b2fea' },
    ],
  },
  {
    name: 'EOS',
    coinType: 194,
    passingVectors: [
      { text: 'EOS7pyZLEjxhkSBYnPJf585vcZrqdQoA4KsRHDej6i3vsnV7aseh9', hex: '03831c26f94b3af1a5f73ec3b961bc617b35bd99afe74bc1fe2c15d6d09bd4a416'},
      { text: 'EOS51imoRdUT7THtgrrVxPfYwRk3V5jVmrj18D7hbk1FQFexNmCv1', hex: '02106b727b87e01b0a298253655e7b0848ce3f4ec152ae6574643c0400ec3d1816'},
    ],
  },
  {
    name: 'TRX',
    coinType: 195,
    passingVectors: [
      { text: 'TUrMmF9Gd4rzrXsQ34ui3Wou94E7HFuJQh', hex: '41cf1ecacaf90a04bb0297f9991ae1262d0a3399e1'},
      { text: 'TJCnKsPa7y5okkXvQAidZBzqx3QyQ6sxMW', hex: '415a523b449890854c8fc460ab602df9f31fe4293f'},
    ],
  },
  {
    name: 'NEO',
    coinType: 239,
    passingVectors: [
      { text: 'AXaXZjZGA3qhQRTCsyG5uFKr9HeShgVhTF', hex: '17ad5cac596a1ef6c18ac1746dfd304f93964354b5' }
    ],
  },
  {
    name: 'DOT',
    coinType: 354,
    passingVectors: [
      { text: '1FRMM8PEiWXYax7rpS6X4XZX1aAAxSWx1CrKTyrVYhV24fg', hex: '0aff6865635ae11013a83835c019d44ec3f865145943f487ae82a8e7bed3a66b' },
    ],
  },
  {
    name: 'SOL',
    coinType: 501,
    passingVectors: [
      { text: 'TUrMmF9Gd4rzrXsQ34ui3Wou94E7HFuJQh', hex: '41cf1ecacaf90a04bb0297f9991ae1262d0a3399e1'},
      { text: 'TJCnKsPa7y5okkXvQAidZBzqx3QyQ6sxMW', hex: '415a523b449890854c8fc460ab602df9f31fe4293f'},
    ],
  },
  {
    name: 'KSM',
    coinType: 434,
    passingVectors: [
      { text: 'CpjsLDC1JFyrhm3ftC9Gs4QoyrkHKhZKtK7YqGTRFtTafgp', hex: '0aff6865635ae11013a83835c019d44ec3f865145943f487ae82a8e7bed3a66b' },
      { text: 'DDioZ6gLeKMc5xUCeSXRHZ5U43MH1Tsrmh8T3Gcg9Vxr6DY', hex: '1c86776eda34405584e710a7363650afd1f2b38ef72836317b11ef1303a0ae72' },
      { text: 'EDNfVHuNHrXsVTLMMNbp6Con5zESZJa3fkRc93AgahuMm99', hex: '487ee7e677203b4209af2ffaec0f5068033c870c97fee18b31b4aee524089943' }
    ],
  },
  {
    name: 'XDAI',
    coinType: 700,
    passingVectors: [
      { text: '0x314159265dD8dbb310642f98f50C066173C1259b', hex: '314159265dd8dbb310642f98f50c066173c1259b' },
    ],
  },
  {
    name: 'VET',
    coinType: 703,
    passingVectors: [
      { text: '0x9760b32C0A515F6C8c4E6B7B89AF8964DDaCB985', hex: '9760b32c0a515f6c8c4e6b7b89af8964ddacb985' },
    ],
  },
  {
    name: 'BNB',
    coinType: 714,
    passingVectors: [
      { text: 'bnb1grpf0955h0ykzq3ar5nmum7y6gdfl6lxfn46h2', hex: '40c2979694bbc961023d1d27be6fc4d21a9febe6' },
    ],
  },
  {
    name: 'XTZ',
    coinType: 1729,
    passingVectors: [
      { text: 'KT1BDEn6wobs7tDReKkGheXAhoq278TGaNn5', hex: '011cd5f135e80fd8ebb6e43335b24ca6116edeba6900' },
      { text: 'KT1BDEn6wobs7tDReKkGheXAhoq278TGaNn5', hex: '011cd5f135e80fd8ebb6e43335b24ca6116edeba6900' },

      { text: 'tz1XdRrrqrMfsFKA8iuw53xHzug9ipr6MuHq', hex: '000083846eddd5d3c5ed96e962506253958649c84a74' },
      { text: 'tz2Cfwk4ortcaqAGcVJKSxLiAdcFxXBLBoyY', hex: '00012fcb1d9307f0b1f94c048ff586c09f46614c7e90' },
      { text: 'tz3NdTPb3Ax2rVW2Kq9QEdzfYFkRwhrQRPhX', hex: '0002193b2b3f6b8f8e1e6b39b4d442fc2b432f6427a8' },
    ],
  },
  {
    name: 'CELO',
    coinType: 52752,
    passingVectors: [
      { text: '0x67316300f17f063085Ca8bCa4bd3f7a5a3C66275', hex: '67316300f17f063085ca8bca4bd3f7a5a3c66275' },
    ],
  },
  {
    name: 'ADA',
    coinType: 1815,
    passingVectors: [
      { text: 'addr1gqtnpvdhqrtpd4g424fcaq7k0ufuzyadt7djygf8qdyzevuph3wczvf2dwyx5u', hex: '401730b1b700d616d51555538e83d67f13c113ad5f9b22212703482cb381bc5d81312a' }
    ],
  },
  {
    name: 'HBAR',
    coinType: 3030,
    passingVectors: [
      {
        text: '255.255.1024',
        hex: '000000ff00000000000000ff0000000000000400',
      },
      {
        text: `${BigInt(2 ** 32) - BigInt(1)}.${BigInt(2 ** 64) - BigInt(1)}.${BigInt(2 ** 64) - BigInt(1)}`,
        hex: 'ffffffffffffffffffffffffffffffffffffffff',
      },
    ],
  },
  {
    name: 'PPC',
    coinType: 6,
    passingVectors: [
      { text: 'PRL8bojUujzDGA6HRapzprXWFxMyhpS7Za', hex: '76a914b7a1c4349e794ee3484b8f433a7063eb614dfdc788ac' }
    ],
  },
  {
<<<<<<< HEAD
    name: 'NMC',
    coinType: 7,
    passingVectors: [
      { text: 'TUrMmF9Gd4rzrXsQ34ui3Wou94E7HFuJQh', hex: '41cf1ecacaf90a04bb0297f9991ae1262d0a3399e1' },
      { text: 'TJCnKsPa7y5okkXvQAidZBzqx3QyQ6sxMW', hex: '415a523b449890854c8fc460ab602df9f31fe4293f' },
=======
    name: 'QTUM',
    coinType: 2301,
    passingVectors: [
      { text: 'Qc6iYCZWn4BauKXGYirRG8pMtgdHMk2dzn', hex: '3aa9f8f3b055324f6b2d6bcac328ec2d7e3cd22d8b' },
>>>>>>> 1339281f
    ],
  }
];

vectors.forEach((vector: TestVector) => {
  test(vector.name, () => {
    const format = formatsByName[vector.name];
    expect(formatsByCoinType[vector.coinType]).toBe(format);

    for (var example of vector.passingVectors) {
      const decoded = format.decoder(example.text);
      expect(decoded).toBeInstanceOf(Buffer);
      expect(decoded.toString('hex')).toBe(example.hex);
      const reencoded = format.encoder(decoded);
      expect(reencoded).toBe(example.canonical || example.text);
      if (example.canonical !== undefined) {
        // Check we didn't lose anything
        expect(format.decoder(reencoded).toString('hex')).toBe(example.hex);
      }
    }

    // if(vector.failingVectors !== undefined) {
    //   for(var example of vector.failingVectors) {
    //     expect(()=>)
    //   }
    // }
  });
});<|MERGE_RESOLUTION|>--- conflicted
+++ resolved
@@ -284,18 +284,18 @@
     ],
   },
   {
-<<<<<<< HEAD
     name: 'NMC',
     coinType: 7,
     passingVectors: [
       { text: 'TUrMmF9Gd4rzrXsQ34ui3Wou94E7HFuJQh', hex: '41cf1ecacaf90a04bb0297f9991ae1262d0a3399e1' },
       { text: 'TJCnKsPa7y5okkXvQAidZBzqx3QyQ6sxMW', hex: '415a523b449890854c8fc460ab602df9f31fe4293f' },
-=======
+    ]
+  },
+  {
     name: 'QTUM',
     coinType: 2301,
     passingVectors: [
       { text: 'Qc6iYCZWn4BauKXGYirRG8pMtgdHMk2dzn', hex: '3aa9f8f3b055324f6b2d6bcac328ec2d7e3cd22d8b' },
->>>>>>> 1339281f
     ],
   }
 ];
