import { formatsByName, formatsByCoinType } from '../index';

interface TestVector {
  name: string;
  coinType: number;
  passingVectors: Array<{ text: string; hex: string; canonical?: string }>;
  failingVectors?: Array<string>;
}

const vectors: Array<TestVector> = [
  {
    name: 'BTC',
    coinType: 0,
    passingVectors: [
      { text: '1A1zP1eP5QGefi2DMPTfTL5SLmv7DivfNa', hex: '76a91462e907b15cbf27d5425399ebf6f0fb50ebb88f1888ac' },
      { text: '3Ai1JZ8pdJb2ksieUV8FsxSNVJCpoPi8W6', hex: 'a91462e907b15cbf27d5425399ebf6f0fb50ebb88f1887' },
      { text: 'bc1qw508d6qejxtdg4y5r3zarvary0c5xw7kv8f3t4', hex: '0014751e76e8199196d454941c45d1b3a323f1433bd6' },
      {
        text: 'bc1pw508d6qejxtdg4y5r3zarvary0c5xw7kw508d6qejxtdg4y5r3zarvary0c5xw7k7grplx',
        hex: '5128751e76e8199196d454941c45d1b3a323f1433bd6751e76e8199196d454941c45d1b3a323f1433bd6',
      },
      { text: 'bc1sw50qa3jx3s', hex: '6002751e' },
      { text: 'bc1zw508d6qejxtdg4y5r3zarvaryvg6kdaj', hex: '5210751e76e8199196d454941c45d1b3a323' },
      {
        text: 'bc1qrp33g0q5c5txsp9arysrx4k6zdkfs4nce4xj0gdcccefvpysxf3qccfmv3',
        hex: '00201863143c14c5166804bd19203356da136c985678cd4d27a1b8c6329604903262',
      },
    ],
  },
  {
    name: 'LTC',
    coinType: 2,
    passingVectors: [
      { text: 'LaMT348PWRnrqeeWArpwQPbuanpXDZGEUz', hex: '76a914a5f4d12ce3685781b227c1f39548ddef429e978388ac' },
      { text: 'MQMcJhpWHYVeQArcZR3sBgyPZxxRtnH441', hex: 'a914b48297bff5dadecc5f36145cec6a5f20d57c8f9b87' },
      { text: 'ltc1qdp7p2rpx4a2f80h7a4crvppczgg4egmv5c78w8', hex: '0014687c150c26af5493befeed7036043812115ca36c' },
    ],
  },
  {
    name: 'DOGE',
    coinType: 3,
    passingVectors: [
      { text: 'DBXu2kgc3xtvCUWFcxFE3r9hEYgmuaaCyD', hex: '76a9144620b70031f0e9437e374a2100934fba4911046088ac' },
      { text: 'AF8ekvSf6eiSBRspJjnfzK6d1EM6pnPq3G', hex: 'a914f8f5d99a9fc21aa676e74d15e7b8134557615bda87' },
    ],
  },
  {
    name: 'DASH',
    coinType: 5,
    passingVectors: [
      { text: 'XtAG1982HcYJVibHxRZrBmdzL5YTzj4cA1', hex: '76a914bfa98bb8a919330c432e4ff16563c5ab449604ad88ac' },
      { text: '7gks9gWVmGeir7m4MhsSxMzXC2eXXAuuRD', hex: 'a9149d646d71f0815c0cfd8cd08aa9d391cd127f378687' },
    ],
  },
  {
    name: 'MONA',
    coinType: 22,
    passingVectors: [
      { text: 'MHxgS2XMXjeJ4if2PRRbWYcdwZPWfdwaDT', hex: '76a9146e5bb7226a337fe8307b4192ae5c3fab9fa9edf588ac' },
      { text: 'PHjTKtgYLTJ9D2Bzw2f6xBB41KBm2HeGfg', hex: 'a9146449f568c9cd2378138f2636e1567112a184a9e887' },
      { text: 'mona1zw508d6qejxtdg4y5r3zarvaryvhm3vz7', hex: '5210751e76e8199196d454941c45d1b3a323' },
    ],
  },
  {
    name: 'XEM',
    coinType: 43,
    passingVectors: [
      { text: 'NAPRILC6USCTAY7NNXB4COVKQJL427NPCEERGKS6', hex: '681f142c5ea4853063ed6dc3c13aaa8257cd7daf1109132a5e'},
      { text: 'NAMOAVHFVPJ6FP32YP2GCM64WSRMKXA5KKYWWHPY', hex: '6818e054e5abd3e2bf7ac3f46133dcb4a2c55c1d52b16b1df8'},
    ],
  },
  {
    name: 'ETH',
    coinType: 60,
    passingVectors: [
      { text: '0x314159265dD8dbb310642f98f50C066173C1259b', hex: '314159265dd8dbb310642f98f50c066173c1259b' },
    ],
  },
  {
    name: 'ETC',
    coinType: 61,
    passingVectors: [
      { text: '0x314159265dD8dbb310642f98f50C066173C1259b', hex: '314159265dd8dbb310642f98f50c066173c1259b' },
    ],
  },
  {
    name: 'ATOM',
    coinType: 118,
    passingVectors: [
      { text: 'cosmos1depk54cuajgkzea6zpgkq36tnjwdzv4afc3d27', hex: '6e436a571cec916167ba105160474b9c9cd132bd' }
    ],
  },
  {
    name: 'ZIL',
    coinType: 119,
    passingVectors: [
      { text: 'zil139tkqvc8rw92e6jrs40gawwc3mmdmmauv3x3yz', hex: '89576033071b8aacea43855e8eb9d88ef6ddefbc' }
    ],
  },
  {
    name: 'RSK',
    coinType: 137,
    passingVectors: [
      { text: '0x5aaEB6053f3e94c9b9a09f33669435E7ef1bEAeD', hex: '5aaeb6053f3e94c9b9a09f33669435e7ef1beaed' },
      {
        text: '0x5aaeb6053f3e94c9b9a09f33669435e7ef1beaed',
        hex: '5aaeb6053f3e94c9b9a09f33669435e7ef1beaed',
        canonical: '0x5aaEB6053f3e94c9b9a09f33669435E7ef1bEAeD',
      },
      {
        text: '0x5AAEB6053F3E94C9B9A09F33669435E7EF1BEAED',
        hex: '5aaeb6053f3e94c9b9a09f33669435e7ef1beaed',
        canonical: '0x5aaEB6053f3e94c9b9a09f33669435E7ef1bEAeD',
      },
    ],
  },
  {
    name: 'XRP',
    coinType: 144,
    passingVectors: [
      { text: 'rf1BiGeXwwQoi8Z2ueFYTEXSwuJYfV2Jpn', hex: '004b4e9c06f24296074f7bc48f92a97916c6dc5ea9' },
      {
        text: 'X7qvLs7gSnNoKvZzNWUT2e8st17QPY64PPe7zriLNuJszeg',
        hex: '05444b4e9c06f24296074f7bc48f92a97916c6dc5ea9000000000000000000',
      },
    ],
  },
  {
    name: 'BCH',
    coinType: 145,
    passingVectors: [
      {
        text: '1BpEi6DfDAUFd7GtittLSdBeYJvcoaVggu',
        hex: '76a91476a04053bda0a88bda5177b86a15c3b29f55987388ac',
        canonical: 'bitcoincash:qpm2qsznhks23z7629mms6s4cwef74vcwvy22gdx6a',
      },
      {
        text: '1KXrWXciRDZUpQwQmuM1DbwsKDLYAYsVLR',
        hex: '76a914cb481232299cd5743151ac4b2d63ae198e7bb0a988ac',
        canonical: 'bitcoincash:qr95sy3j9xwd2ap32xkykttr4cvcu7as4y0qverfuy',
      },
      {
        text: '16w1D5WRVKJuZUsSRzdLp9w3YGcgoxDXb',
        hex: '76a914011f28e473c95f4013d7d53ec5fbc3b42df8ed1088ac',
        canonical: 'bitcoincash:qqq3728yw0y47sqn6l2na30mcw6zm78dzqre909m2r',
      },
      {
        text: '3CWFddi6m4ndiGyKqzYvsFYagqDLPVMTzC',
        hex: 'a91476a04053bda0a88bda5177b86a15c3b29f55987387',
        canonical: 'bitcoincash:ppm2qsznhks23z7629mms6s4cwef74vcwvn0h829pq',
      },
      {
        text: '3LDsS579y7sruadqu11beEJoTjdFiFCdX4',
        hex: 'a914cb481232299cd5743151ac4b2d63ae198e7bb0a987',
        canonical: 'bitcoincash:pr95sy3j9xwd2ap32xkykttr4cvcu7as4yc93ky28e',
      },
      {
        text: '31nwvkZwyPdgzjBJZXfDmSWsC4ZLKpYyUw',
        hex: 'a914011f28e473c95f4013d7d53ec5fbc3b42df8ed1087',
        canonical: 'bitcoincash:pqq3728yw0y47sqn6l2na30mcw6zm78dzq5ucqzc37',
      },
    ],
  },
  {
    name: 'XLM',
    coinType: 148,
    passingVectors: [
      { text: 'GAI3GJ2Q3B35AOZJ36C4ANE3HSS4NK7WI6DNO4ZSHRAX6NG7BMX6VJER', hex: '11b32750d877d03b29df85c0349b3ca5c6abf64786d773323c417f34df0b2fea' },
    ],
  },
  {
    name: 'EOS',
    coinType: 194,
    passingVectors: [
      { text: 'EOS7pyZLEjxhkSBYnPJf585vcZrqdQoA4KsRHDej6i3vsnV7aseh9', hex: '03831c26f94b3af1a5f73ec3b961bc617b35bd99afe74bc1fe2c15d6d09bd4a416'},
      { text: 'EOS51imoRdUT7THtgrrVxPfYwRk3V5jVmrj18D7hbk1FQFexNmCv1', hex: '02106b727b87e01b0a298253655e7b0848ce3f4ec152ae6574643c0400ec3d1816'},
    ],
  },
  {
    name: 'TRX',
    coinType: 195,
    passingVectors: [
      { text: 'TUrMmF9Gd4rzrXsQ34ui3Wou94E7HFuJQh', hex: '41cf1ecacaf90a04bb0297f9991ae1262d0a3399e1'},
      { text: 'TJCnKsPa7y5okkXvQAidZBzqx3QyQ6sxMW', hex: '415a523b449890854c8fc460ab602df9f31fe4293f'},
    ],
  },
  {
    name: 'NEO',
    coinType: 239,
    passingVectors: [
      { text: 'AXaXZjZGA3qhQRTCsyG5uFKr9HeShgVhTF', hex: '17ad5cac596a1ef6c18ac1746dfd304f93964354b5' }
    ],
  },
  {
    name: 'DOT',
    coinType: 354,
    passingVectors: [
      { text: '1FRMM8PEiWXYax7rpS6X4XZX1aAAxSWx1CrKTyrVYhV24fg', hex: '0aff6865635ae11013a83835c019d44ec3f865145943f487ae82a8e7bed3a66b' },
    ],
  },
  {
    name: 'SOL',
    coinType: 501,
    passingVectors: [
      { text: 'TUrMmF9Gd4rzrXsQ34ui3Wou94E7HFuJQh', hex: '41cf1ecacaf90a04bb0297f9991ae1262d0a3399e1'},
      { text: 'TJCnKsPa7y5okkXvQAidZBzqx3QyQ6sxMW', hex: '415a523b449890854c8fc460ab602df9f31fe4293f'},
    ],
  },
  {
    name: 'KSM',
    coinType: 434,
    passingVectors: [
      { text: 'CpjsLDC1JFyrhm3ftC9Gs4QoyrkHKhZKtK7YqGTRFtTafgp', hex: '0aff6865635ae11013a83835c019d44ec3f865145943f487ae82a8e7bed3a66b' },
      { text: 'DDioZ6gLeKMc5xUCeSXRHZ5U43MH1Tsrmh8T3Gcg9Vxr6DY', hex: '1c86776eda34405584e710a7363650afd1f2b38ef72836317b11ef1303a0ae72' },
      { text: 'EDNfVHuNHrXsVTLMMNbp6Con5zESZJa3fkRc93AgahuMm99', hex: '487ee7e677203b4209af2ffaec0f5068033c870c97fee18b31b4aee524089943' }
    ],
  },
  {
    name: 'XDAI',
    coinType: 700,
    passingVectors: [
      { text: '0x314159265dD8dbb310642f98f50C066173C1259b', hex: '314159265dd8dbb310642f98f50c066173c1259b' },
    ],
  },
  {
    name: 'VET',
    coinType: 703,
    passingVectors: [
      { text: '0x9760b32C0A515F6C8c4E6B7B89AF8964DDaCB985', hex: '9760b32c0a515f6c8c4e6b7b89af8964ddacb985' },
    ],
  },
  {
    name: 'BNB',
    coinType: 714,
    passingVectors: [
      { text: 'bnb1grpf0955h0ykzq3ar5nmum7y6gdfl6lxfn46h2', hex: '40c2979694bbc961023d1d27be6fc4d21a9febe6' },
    ],
  },
  {
    name: 'XTZ',
    coinType: 1729,
    passingVectors: [
      { text: 'KT1BDEn6wobs7tDReKkGheXAhoq278TGaNn5', hex: '011cd5f135e80fd8ebb6e43335b24ca6116edeba6900' },
      { text: 'KT1BDEn6wobs7tDReKkGheXAhoq278TGaNn5', hex: '011cd5f135e80fd8ebb6e43335b24ca6116edeba6900' },

      { text: 'tz1XdRrrqrMfsFKA8iuw53xHzug9ipr6MuHq', hex: '000083846eddd5d3c5ed96e962506253958649c84a74' },
      { text: 'tz2Cfwk4ortcaqAGcVJKSxLiAdcFxXBLBoyY', hex: '00012fcb1d9307f0b1f94c048ff586c09f46614c7e90' },
      { text: 'tz3NdTPb3Ax2rVW2Kq9QEdzfYFkRwhrQRPhX', hex: '0002193b2b3f6b8f8e1e6b39b4d442fc2b432f6427a8' },
    ],
  },
  {
    name: 'CELO',
    coinType: 52752,
    passingVectors: [
      { text: '0x67316300f17f063085Ca8bCa4bd3f7a5a3C66275', hex: '67316300f17f063085ca8bca4bd3f7a5a3c66275' },
    ],
  },
  {
    name: 'ADA',
    coinType: 1815,
    passingVectors: [
      { text: 'addr1gqtnpvdhqrtpd4g424fcaq7k0ufuzyadt7djygf8qdyzevuph3wczvf2dwyx5u', hex: '401730b1b700d616d51555538e83d67f13c113ad5f9b22212703482cb381bc5d81312a' }
    ],
  },
  {
    name: 'HBAR',
    coinType: 3030,
    passingVectors: [
      {
        text: '255.255.1024',
        hex: '000000ff00000000000000ff0000000000000400',
      },
      {
        text: `${BigInt(2 ** 32) - BigInt(1)}.${BigInt(2 ** 64) - BigInt(1)}.${BigInt(2 ** 64) - BigInt(1)}`,
        hex: 'ffffffffffffffffffffffffffffffffffffffff',
      },
    ],
  },
  {
    name: 'PPC',
    coinType: 6,
    passingVectors: [
      { text: 'PRL8bojUujzDGA6HRapzprXWFxMyhpS7Za', hex: '76a914b7a1c4349e794ee3484b8f433a7063eb614dfdc788ac' }
    ],
  },
  {
<<<<<<< HEAD
    name: 'HNS',
    coinType: 5353,
    passingVectors: [
      { text: 'hs1qd42hrldu5yqee58se4uj6xctm7nk28r70e84vx', hex: '6d5571fdbca1019cd0f0cd792d1b0bdfa7651c7e' },
    ],
  },
=======
    name: 'QTUM',
    coinType: 2301,
    passingVectors: [
      { text: 'Qc6iYCZWn4BauKXGYirRG8pMtgdHMk2dzn', hex: '3aa9f8f3b055324f6b2d6bcac328ec2d7e3cd22d8b' },
    ],
  },
  {
    name: 'EGLD',
    coinType: 120,
    passingVectors: [
      { text: 'erd1qdzvfpa7gqjsnfhdxhvcp2mlysc80uz60yjhxre3lwl00q0jd4nqgauy9q', hex: '0344c487be402509a6ed35d980ab7f243077f05a7925730f31fbbef781f26d66' }
    ],
  }
>>>>>>> 5f2a8c36
];

vectors.forEach((vector: TestVector) => {
  test(vector.name, () => {
    const format = formatsByName[vector.name];
    expect(formatsByCoinType[vector.coinType]).toBe(format);

    for (var example of vector.passingVectors) {
      const decoded = format.decoder(example.text);
      expect(decoded).toBeInstanceOf(Buffer);
      expect(decoded.toString('hex')).toBe(example.hex);
      const reencoded = format.encoder(decoded);
      expect(reencoded).toBe(example.canonical || example.text);
      if (example.canonical !== undefined) {
        // Check we didn't lose anything
        expect(format.decoder(reencoded).toString('hex')).toBe(example.hex);
      }
    }

    // if(vector.failingVectors !== undefined) {
    //   for(var example of vector.failingVectors) {
    //     expect(()=>)
    //   }
    // }
  });
});<|MERGE_RESOLUTION|>--- conflicted
+++ resolved
@@ -284,14 +284,13 @@
     ],
   },
   {
-<<<<<<< HEAD
     name: 'HNS',
     coinType: 5353,
     passingVectors: [
       { text: 'hs1qd42hrldu5yqee58se4uj6xctm7nk28r70e84vx', hex: '6d5571fdbca1019cd0f0cd792d1b0bdfa7651c7e' },
     ],
   },
-=======
+  {
     name: 'QTUM',
     coinType: 2301,
     passingVectors: [
@@ -305,7 +304,6 @@
       { text: 'erd1qdzvfpa7gqjsnfhdxhvcp2mlysc80uz60yjhxre3lwl00q0jd4nqgauy9q', hex: '0344c487be402509a6ed35d980ab7f243077f05a7925730f31fbbef781f26d66' }
     ],
   }
->>>>>>> 5f2a8c36
 ];
 
 vectors.forEach((vector: TestVector) => {
