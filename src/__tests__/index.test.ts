--- conflicted
+++ resolved
@@ -493,17 +493,17 @@
     ],
   },
   {
-<<<<<<< HEAD
     name: 'HNT',
     coinType: 904,
     passingVectors: [
       { text: '13M8dUbxymE3xtiAXszRkGMmezMhBS8Li7wEsMojLdb4Sdxc4wc', hex: '01351a71c22fefec2231936ad2826b217ece39d9f77fc6c49639926299c3869295' },
-=======
+    ],
+  },
+  {  
     name: 'ONE',
     coinType: 1023,
     passingVectors: [
       { text: 'one103q7qe5t2505lypvltkqtddaef5tzfxwsse4z7', hex: '7c41e0668b551f4f902cfaec05b5bdca68b124ce' },
->>>>>>> 2601afef
     ],
   },
   {
