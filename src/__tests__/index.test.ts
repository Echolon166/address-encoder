--- conflicted
+++ resolved
@@ -662,18 +662,18 @@
     ],
   },
   {
-<<<<<<< HEAD
+    name: 'WICC',
+    coinType: 99999,
+    passingVectors: [
+      { text: 'WPCCQwJafaApw6482EkDR6V84arfa47VmT', hex: '76a91405b4701f113f51576fd7f6422dfe6ab00f41739488ac' },
+      { text: 'WV116oEVxKUzrafgcRZXCNdDN7r7hjt4xV', hex: '76a91445672c77361c4f90f95b7c4c721f375a6a99766888ac' }
+    ],
+  },
+  {
     name: 'WAVES',
     coinType: 5741564,
     passingVectors: [
       { text: '3PAP3wkgbGjdd1FuBLn9ajXvo6edBMCa115', hex: '01575cb3839cef68f8b5650461fe707311e2919c73b945cf1edc'},
-=======
-    name: 'WICC',
-    coinType: 99999,
-    passingVectors: [
-      { text: 'WPCCQwJafaApw6482EkDR6V84arfa47VmT', hex: '76a91405b4701f113f51576fd7f6422dfe6ab00f41739488ac' },
-      { text: 'WV116oEVxKUzrafgcRZXCNdDN7r7hjt4xV', hex: '76a91445672c77361c4f90f95b7c4c721f375a6a99766888ac' }
->>>>>>> 6370a510
     ],
   }
 ];
