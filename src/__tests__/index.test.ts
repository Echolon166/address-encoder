import fs from 'fs';
import { IFormat, formats, formatsByName, formatsByCoinType } from '../index';

interface TestVector {
  name: string;
  coinType: number;
  passingVectors: Array<{ text: string; hex: string; canonical?: string }>;
}

// Ordered by coinType
const vectors: Array<TestVector> = [
  {
    name: 'BTC',
    coinType: 0,
    passingVectors: [
      { text: '1A1zP1eP5QGefi2DMPTfTL5SLmv7DivfNa', hex: '76a91462e907b15cbf27d5425399ebf6f0fb50ebb88f1888ac' },
      { text: '3Ai1JZ8pdJb2ksieUV8FsxSNVJCpoPi8W6', hex: 'a91462e907b15cbf27d5425399ebf6f0fb50ebb88f1887' },
      { text: 'bc1qw508d6qejxtdg4y5r3zarvary0c5xw7kv8f3t4', hex: '0014751e76e8199196d454941c45d1b3a323f1433bd6' },
      {
        text: 'bc1pw508d6qejxtdg4y5r3zarvary0c5xw7kw508d6qejxtdg4y5r3zarvary0c5xw7k7grplx',
        hex: '5128751e76e8199196d454941c45d1b3a323f1433bd6751e76e8199196d454941c45d1b3a323f1433bd6',
      },
      { text: 'bc1sw50qa3jx3s', hex: '6002751e' },
      { text: 'bc1zw508d6qejxtdg4y5r3zarvaryvg6kdaj', hex: '5210751e76e8199196d454941c45d1b3a323' },
      {
        text: 'bc1qrp33g0q5c5txsp9arysrx4k6zdkfs4nce4xj0gdcccefvpysxf3qccfmv3',
        hex: '00201863143c14c5166804bd19203356da136c985678cd4d27a1b8c6329604903262',
      },
    ],
  },
  {
    name: 'LTC',
    coinType: 2,
    passingVectors: [
      { text: 'LaMT348PWRnrqeeWArpwQPbuanpXDZGEUz', hex: '76a914a5f4d12ce3685781b227c1f39548ddef429e978388ac' },
      { text: 'MQMcJhpWHYVeQArcZR3sBgyPZxxRtnH441', hex: 'a914b48297bff5dadecc5f36145cec6a5f20d57c8f9b87' },
      { text: 'ltc1qdp7p2rpx4a2f80h7a4crvppczgg4egmv5c78w8', hex: '0014687c150c26af5493befeed7036043812115ca36c' },
    ],
  },
  {
    name: 'DOGE',
    coinType: 3,
    passingVectors: [
      { text: 'DBXu2kgc3xtvCUWFcxFE3r9hEYgmuaaCyD', hex: '76a9144620b70031f0e9437e374a2100934fba4911046088ac' },
      { text: 'AF8ekvSf6eiSBRspJjnfzK6d1EM6pnPq3G', hex: 'a914f8f5d99a9fc21aa676e74d15e7b8134557615bda87' },
    ],
  },
  {
    name: 'RDD',
    coinType: 4,
    passingVectors: [
      { text: 'RkQDYcqiv7mzQfNYMc8FfYv3dtQ8wuSGoM', hex: '76a914814089fb909f05918d54e530f0ad8e339a4edffe88ac' },
      { text: '3QJmV3qfvL9SuYo34YihAf3sRCW3qSinyC', hex: 'a914f815b036d9bbbce5e9f2a00abd1bf3dc91e9551087' },
    ],
  },
  {
    name: 'DASH',
    coinType: 5,
    passingVectors: [
      { text: 'XtAG1982HcYJVibHxRZrBmdzL5YTzj4cA1', hex: '76a914bfa98bb8a919330c432e4ff16563c5ab449604ad88ac' },
      { text: '7gks9gWVmGeir7m4MhsSxMzXC2eXXAuuRD', hex: 'a9149d646d71f0815c0cfd8cd08aa9d391cd127f378687' },
    ],
  },
  {
    name: 'PPC',
    coinType: 6,
    passingVectors: [
      { text: 'PRL8bojUujzDGA6HRapzprXWFxMyhpS7Za', hex: '76a914b7a1c4349e794ee3484b8f433a7063eb614dfdc788ac' },
    ],
  },
  {
    name: 'NMC',
    coinType: 7,
    passingVectors: [
      { text: 'TUrMmF9Gd4rzrXsQ34ui3Wou94E7HFuJQh', hex: '41cf1ecacaf90a04bb0297f9991ae1262d0a3399e1' },
      { text: 'TJCnKsPa7y5okkXvQAidZBzqx3QyQ6sxMW', hex: '415a523b449890854c8fc460ab602df9f31fe4293f' },
    ],
  },
  {
    name: 'MONA',
    coinType: 22,
    passingVectors: [
      { text: 'MHxgS2XMXjeJ4if2PRRbWYcdwZPWfdwaDT', hex: '76a9146e5bb7226a337fe8307b4192ae5c3fab9fa9edf588ac' },
      { text: 'PHjTKtgYLTJ9D2Bzw2f6xBB41KBm2HeGfg', hex: 'a9146449f568c9cd2378138f2636e1567112a184a9e887' },
      { text: 'mona1zw508d6qejxtdg4y5r3zarvaryvhm3vz7', hex: '5210751e76e8199196d454941c45d1b3a323' },
    ],
  },
  {
    name: 'DCR',
    coinType: 42,
    passingVectors: [
      { text: 'DsnBFk2BdqYP3WEmChpL7TSonhpxUAi8wiA', hex: '073fe8b089c48ba23c60c64c5226d47acfb26565e313934d5d73'},
    ],
  },
  {
    name: 'XEM',
    coinType: 43,
    passingVectors: [
      { text: 'NAPRILC6USCTAY7NNXB4COVKQJL427NPCEERGKS6', hex: '681f142c5ea4853063ed6dc3c13aaa8257cd7daf1109132a5e' },
      { text: 'NAMOAVHFVPJ6FP32YP2GCM64WSRMKXA5KKYWWHPY', hex: '6818e054e5abd3e2bf7ac3f46133dcb4a2c55c1d52b16b1df8' },
    ],
  },
  {
<<<<<<< HEAD
    name: 'SYS',
    coinType: 57,
    passingVectors: [
      { text: 'SVoQzrfQpoiYsrHMXvwbgeJZooqw8zPF9Q', hex: '76a9145d5113254a2fb792d209b2731b7c05ee9441aa9088ac' },
      { text: 'SdQRVkLTiYCA75o4hE4TMjMCJL8CytF31G', hex: '76a914b0b8ee03d302db1bd6ef689a73de764e3157909588ac' },
      { text: 'sys1q42jdpqq4369ze73rskkrncplcv7mtejhdkxj90', hex: '0014aaa4d080158e8a2cfa2385ac39e03fc33db5e657' },
      { text: 'sys1qlfz9tcds52ajh25v2a85ur22rt2mm488twvs5l', hex: '0014fa4455e1b0a2bb2baa8c574f4e0d4a1ad5bdd4e7' },
=======
    name: 'AIB',
    coinType: 55,
    passingVectors: [
      { text: 'AJc4bPnvyvdUhFqaGLB8hhiAPyJdcZvs4Z', hex: '76a9141f0d5afac97c916cdaccc0dd1c41cb03fde8452f88ac' },
>>>>>>> c53618b5
    ],
  },
  {
    name: 'ETH',
    coinType: 60,
    passingVectors: [
      { text: '0x314159265dD8dbb310642f98f50C066173C1259b', hex: '314159265dd8dbb310642f98f50c066173c1259b' },
    ],
  },
  {
    name: 'ETC',
    coinType: 61,
    passingVectors: [
      { text: '0x314159265dD8dbb310642f98f50C066173C1259b', hex: '314159265dd8dbb310642f98f50c066173c1259b' },
    ],
  },
  {
    name: 'ICX',
    coinType: 74,
    passingVectors: [
      { text: 'hx6b38701ddc411e6f4e84a04f6abade7661a207e2', hex: '006b38701ddc411e6f4e84a04f6abade7661a207e2' },
      { text: 'cxa4524257b3511fb9574009785c1f1e73cf4097e7', hex: '01a4524257b3511fb9574009785c1f1e73cf4097e7' },
    ],
  },
  {
    name: 'ATOM',
    coinType: 118,
    passingVectors: [
      { text: 'cosmos1depk54cuajgkzea6zpgkq36tnjwdzv4afc3d27', hex: '6e436a571cec916167ba105160474b9c9cd132bd' },
    ],
  },
  {
    name: 'ZIL',
    coinType: 119,
    passingVectors: [
      { text: 'zil139tkqvc8rw92e6jrs40gawwc3mmdmmauv3x3yz', hex: '89576033071b8aacea43855e8eb9d88ef6ddefbc' },
    ],
  },
  {
    name: 'EGLD',
    coinType: 120,
    passingVectors: [
      {
        text: 'erd1qdzvfpa7gqjsnfhdxhvcp2mlysc80uz60yjhxre3lwl00q0jd4nqgauy9q',
        hex: '0344c487be402509a6ed35d980ab7f243077f05a7925730f31fbbef781f26d66',
      },
    ],
  },
  {
    name: 'ZEC',
    coinType: 133,
    passingVectors: [
      {
        // P2PKH Transparent Address
        text: 't1b2ArRwLq6KbdJFzJVYPxgUVT1d9QuBzTf',
        hex: '76a914bc18e286d40706de62928155d6167bf30719857888ac'
      },
      {
        // P2SH Transparent Address
        text: 't3Vz22vK5z2LcKEdg16Yv4FFneEL1zg9ojd',
        hex: 'a9147d46a730d31f97b1930d3368a967c309bd4d136a87'
      },
      {
        // Sapling Payment Address (shielded address)
        text: 'zs1wkejr23wqa9ptpvv73ch3wr96lh8gnyx3689skmyttljy4nyfj69eyclukwkxrhr3rrkgxvnur0',
        hex: '75b321aa2e074a15858cf47178b865d7ee744c868e8e585b645aff2256644cb45c931fe59d630ee388c764'
      }
    ],
  },
  {
    name: 'LSK',
    coinType: 134,
    passingVectors: [
      { text: '5506432865724830000L', hex: '4c6ac7845d109130' },
      { text: '10588416556841527004L', hex: '92f19cc2346766dc' },
      { text: '4980451641598555896L', hex: '451e1e61667e36f8' },
    ],
  },
  {
    name: 'STEEM',
    coinType: 135,
    passingVectors: [
      { text: 'STM8QykigLRi9ZUcNy1iXGY3KjRuCiLM8Ga49LHti1F8hgawKFc3K', hex: '03d0519ddad62bd2a833bee5dc04011c08f77f66338c38d99c685dee1f454cd1b8' },
    ],
  },
  {
    name: 'RSK',
    coinType: 137,
    passingVectors: [
      { text: '0x5aaEB6053f3e94c9b9a09f33669435E7ef1bEAeD', hex: '5aaeb6053f3e94c9b9a09f33669435e7ef1beaed' },
      {
        text: '0x5aaeb6053f3e94c9b9a09f33669435e7ef1beaed',
        hex: '5aaeb6053f3e94c9b9a09f33669435e7ef1beaed',
        canonical: '0x5aaEB6053f3e94c9b9a09f33669435E7ef1bEAeD',
      },
      {
        text: '0x5AAEB6053F3E94C9B9A09F33669435E7EF1BEAED',
        hex: '5aaeb6053f3e94c9b9a09f33669435e7ef1beaed',
        canonical: '0x5aaEB6053f3e94c9b9a09f33669435E7ef1bEAeD',
      },
    ],
  },
  {
    name: 'XRP',
    coinType: 144,
    passingVectors: [
      { text: 'rf1BiGeXwwQoi8Z2ueFYTEXSwuJYfV2Jpn', hex: '004b4e9c06f24296074f7bc48f92a97916c6dc5ea9' },
      {
        text: 'X7qvLs7gSnNoKvZzNWUT2e8st17QPY64PPe7zriLNuJszeg',
        hex: '05444b4e9c06f24296074f7bc48f92a97916c6dc5ea9000000000000000000',
      },
    ],
  },
  {
    name: 'BCH',
    coinType: 145,
    passingVectors: [
      {
        text: '1BpEi6DfDAUFd7GtittLSdBeYJvcoaVggu',
        hex: '76a91476a04053bda0a88bda5177b86a15c3b29f55987388ac',
        canonical: 'bitcoincash:qpm2qsznhks23z7629mms6s4cwef74vcwvy22gdx6a',
      },
      {
        text: '1KXrWXciRDZUpQwQmuM1DbwsKDLYAYsVLR',
        hex: '76a914cb481232299cd5743151ac4b2d63ae198e7bb0a988ac',
        canonical: 'bitcoincash:qr95sy3j9xwd2ap32xkykttr4cvcu7as4y0qverfuy',
      },
      {
        text: '16w1D5WRVKJuZUsSRzdLp9w3YGcgoxDXb',
        hex: '76a914011f28e473c95f4013d7d53ec5fbc3b42df8ed1088ac',
        canonical: 'bitcoincash:qqq3728yw0y47sqn6l2na30mcw6zm78dzqre909m2r',
      },
      {
        text: '3CWFddi6m4ndiGyKqzYvsFYagqDLPVMTzC',
        hex: 'a91476a04053bda0a88bda5177b86a15c3b29f55987387',
        canonical: 'bitcoincash:ppm2qsznhks23z7629mms6s4cwef74vcwvn0h829pq',
      },
      {
        text: '3LDsS579y7sruadqu11beEJoTjdFiFCdX4',
        hex: 'a914cb481232299cd5743151ac4b2d63ae198e7bb0a987',
        canonical: 'bitcoincash:pr95sy3j9xwd2ap32xkykttr4cvcu7as4yc93ky28e',
      },
      {
        text: '31nwvkZwyPdgzjBJZXfDmSWsC4ZLKpYyUw',
        hex: 'a914011f28e473c95f4013d7d53ec5fbc3b42df8ed1087',
        canonical: 'bitcoincash:pqq3728yw0y47sqn6l2na30mcw6zm78dzq5ucqzc37',
      },
    ],
  },
  {
    name: 'XLM',
    coinType: 148,
    passingVectors: [
      {
        text: 'GAI3GJ2Q3B35AOZJ36C4ANE3HSS4NK7WI6DNO4ZSHRAX6NG7BMX6VJER',
        hex: '11b32750d877d03b29df85c0349b3ca5c6abf64786d773323c417f34df0b2fea',
      },
    ],
  },
  {
    name: 'NANO',
    coinType: 165,
    passingVectors: [
      { 
        text: 'nano_15dng9kx49xfumkm4q6qpaxneie6oynebiwpums3ktdd6t3f3dhp69nxgb38', 
        hex: '0d7471e5d11faddce5315c97b23b464184afa8c4c396dcf219696b2682d0adf6' 
      },
      {
        text: 'nano_1anrzcuwe64rwxzcco8dkhpyxpi8kd7zsjc1oeimpc3ppca4mrjtwnqposrs',
        hex: '2298fab7c61058e77ea554cb93edeeda0692cbfcc540ab213b2836b29029e23a'
      },
    ],
  },
  {
    name: 'EOS',
    coinType: 194,
    passingVectors: [
      {
        text: 'EOS7pyZLEjxhkSBYnPJf585vcZrqdQoA4KsRHDej6i3vsnV7aseh9',
        hex: '03831c26f94b3af1a5f73ec3b961bc617b35bd99afe74bc1fe2c15d6d09bd4a416',
      },
      {
        text: 'EOS51imoRdUT7THtgrrVxPfYwRk3V5jVmrj18D7hbk1FQFexNmCv1',
        hex: '02106b727b87e01b0a298253655e7b0848ce3f4ec152ae6574643c0400ec3d1816',
      },
    ],
  },
  {
    name: 'TRX',
    coinType: 195,
    passingVectors: [
      { text: 'TUrMmF9Gd4rzrXsQ34ui3Wou94E7HFuJQh', hex: '41cf1ecacaf90a04bb0297f9991ae1262d0a3399e1' },
      { text: 'TJCnKsPa7y5okkXvQAidZBzqx3QyQ6sxMW', hex: '415a523b449890854c8fc460ab602df9f31fe4293f' },
    ],
  },
  {
    name: 'NEO',
    coinType: 239,
    passingVectors: [{ text: 'AXaXZjZGA3qhQRTCsyG5uFKr9HeShgVhTF', hex: '17ad5cac596a1ef6c18ac1746dfd304f93964354b5' }],
  },
  {
    name: 'ALGO',
    coinType: 283,
    passingVectors: [
      {
        text: '7777777777777777777777777777777777777777777777777774MSJUVU',
        hex: 'ffffffffffffffffffffffffffffffffffffffffffffffffffffffffffffffff',
      },
      {
        text: 'AAAAAAAAAAAAAAAAAAAAAAAAAAAAAAAAAAAAAAAAAAAAAAAAAAAAY5HFKQ',
        hex: '0000000000000000000000000000000000000000000000000000000000000000',
      },
    ],
  },
  {
  name: 'DIVI',
    coinType: 301,
    passingVectors: [
      { text: 'D8gBQyHPm7A673utQQwBaQcX2Kz91wJovR', hex: '76a91426c95750c1afe443b3351ea5923d5bae09c2a74b88ac' },
      { text: 'DSQvV5yKP5m2tR6uShpt8zmeM8UavPhwfH', hex: '76a914e958e753703fa13eb63b39a92d1f17f06abead5e88ac' },
    ],
  },
  {
    name: 'IOTX',
    coinType: 304,
    passingVectors: [
      { text: 'io1nyjs526mnqcsx4twa7nptkg08eclsw5c2dywp4', hex: '99250a2b5b983103556eefa615d90f3e71f83a98'},
    ],
  },
  {
    name: 'DOT',
    coinType: 354,
    passingVectors: [
      {
        text: '1FRMM8PEiWXYax7rpS6X4XZX1aAAxSWx1CrKTyrVYhV24fg',
        hex: '0aff6865635ae11013a83835c019d44ec3f865145943f487ae82a8e7bed3a66b',
      },
    ],
  },
  {
    name: 'KSM',
    coinType: 434,
    passingVectors: [
      {
        text: 'CpjsLDC1JFyrhm3ftC9Gs4QoyrkHKhZKtK7YqGTRFtTafgp',
        hex: '0aff6865635ae11013a83835c019d44ec3f865145943f487ae82a8e7bed3a66b',
      },
      {
        text: 'DDioZ6gLeKMc5xUCeSXRHZ5U43MH1Tsrmh8T3Gcg9Vxr6DY',
        hex: '1c86776eda34405584e710a7363650afd1f2b38ef72836317b11ef1303a0ae72',
      },
      {
        text: 'EDNfVHuNHrXsVTLMMNbp6Con5zESZJa3fkRc93AgahuMm99',
        hex: '487ee7e677203b4209af2ffaec0f5068033c870c97fee18b31b4aee524089943',
      },
    ],
  },
  {
    name: 'FIL',
    coinType: 461,
    passingVectors: [
      { // Protocol 0: ID
        // https://github.com/glifio/modules/blob/primary/packages/filecoin-address/test/constants.js#L15
        text: 'f0150',
        // Buffer.from(Uint8Array.of(0, 150, 1)).toString('hex')
        hex: '009601',
      },
      { // Protocol 1: Secp256k1 Addresses
        // https://github.com/glifio/modules/blob/primary/packages/filecoin-address/test/constants.js#L50
        text: 'f15ihq5ibzwki2b4ep2f46avlkrqzhpqgtga7pdrq',
        // Buffer.from(Uint8Array.of(1,234,15,14,160,57,178,145,160,240,143,209,121,224,85,106,140,50,119,192,211)).toString('hex')
        hex: '01ea0f0ea039b291a0f08fd179e0556a8c3277c0d3',
      },
      { // Protocol 2: Actor address
        // https://github.com/glifio/modules/blob/primary/packages/filecoin-address/test/constants.js#L183
        text: 'f24vg6ut43yw2h2jqydgbg2xq7x6f4kub3bg6as6i',
        // Buffer.from(Uint8Array.of(2,229,77,234,79,155,197,180,125,38,24,25,130,109,94,31,191,139,197,80,59)).toString('hex')
        hex: '02e54dea4f9bc5b47d261819826d5e1fbf8bc5503b'
      },
      { // Protocol 3: BLSAddresses
        // https://github.com/glifio/modules/blob/primary/packages/filecoin-address/test/constants.js#L183
        text: 'f3vvmn62lofvhjd2ugzca6sof2j2ubwok6cj4xxbfzz4yuxfkgobpihhd2thlanmsh3w2ptld2gqkn2jvlss4a',
        // Buffer.from(Uint8Array.of(3,173,88,223,105,110,45,78,145,234,134,200,129,233,56,186,78,168,27,57,94,18,121,123,132,185,207,49,75,149,70,112,94,131,156,122,153,214,6,178,71,221,180,249,172,122,52,20,221)).toString('hex')
        hex: '03ad58df696e2d4e91ea86c881e938ba4ea81b395e12797b84b9cf314b9546705e839c7a99d606b247ddb4f9ac7a3414dd'
      }
    ],
  }
  ,
  {
    name: 'SOL',
    coinType: 501,
    passingVectors: [
      // The address reportetd by Trust Wallet team that it is having problem.
      { text: 'AHy6YZA8BsHgQfVkk7MbwpAN94iyN7Nf1zN4nPqUN32Q', hex: '8a11e71b96cabbe3216e3153b09694f39fc85022cbc076f79846a3ab4d8c1991' },
      // https://github.com/trustwallet/wallet-core/blob/8d3100f61e36d1e928ed1dea60ff7554bba0db16/tests/Solana/AddressTests.cpp#L26
      { text: '2gVkYWexTHR5Hb2aLeQN3tnngvWzisFKXDUPrgMHpdST', hex: '18f9d8d877393bbbe8d697a8a2e52879cc7e84f467656d1cce6bab5a8d2637ec'},
      // https://explorer.solana.com/address/CNR8RPMxjY28VsPA6KFq3B8PUdZnrTSC5HSFwKPBR29Z
      { text: 'CNR8RPMxjY28VsPA6KFq3B8PUdZnrTSC5HSFwKPBR29Z', hex: 'a8ed08e3e8fe204de45e7295cc1ad53db096621b878f8c546e5c09f5e48f70b4' },
      // The old test case (same as TRON and NMC), only keep it for reference purpose.
      { text: 'TUrMmF9Gd4rzrXsQ34ui3Wou94E7HFuJQh', hex: '41cf1ecacaf90a04bb0297f9991ae1262d0a3399e13d6d96c2' }
    ],
  },
  {
    name: 'LRG',
    coinType: 568,
    passingVectors: [
      { text: 'DM8Zwin2rJczpjy2TXY5UZbZQLkUhYBH61', hex: '76a914af687904a4e15a2f1cac37dfb6cbceb9dba8afb788ac' },
      { text: '6bNNutYQz11WrkVCrj1nUS1dBGyoVZjdEg', hex: 'a914e613c7be9b53e1a47fd4edb3ea9777cf29dce30f87' },
    ],
  },
  {
    name: 'BPS',
    coinType: 576,
    passingVectors: [
      { text: '1AGNa15ZQXAZUgFiqJ2i7Z2DPU2J6hW62i', hex: '76a91465a16059864a2fdbc7c99a4723a8395bc6f188eb88ac' },
      { text: '3CMNFxN1oHBc4R1EpboAL5yzHGgE611Xou', hex: 'a91474f209f6ea907e2ea48f74fae05782ae8a66525787' },
    ],
  },
  {
    name: 'XDAI',
    coinType: 700,
    passingVectors: [
      { text: '0x314159265dD8dbb310642f98f50C066173C1259b', hex: '314159265dd8dbb310642f98f50c066173c1259b' },
    ],
  },
  {
    name: 'VET',
    coinType: 703,
    passingVectors: [
      { text: '0x9760b32C0A515F6C8c4E6B7B89AF8964DDaCB985', hex: '9760b32c0a515f6c8c4e6b7b89af8964ddacb985' },
    ],
  },
  {
    name: 'BNB',
    coinType: 714,
    passingVectors: [
      { text: 'bnb1grpf0955h0ykzq3ar5nmum7y6gdfl6lxfn46h2', hex: '40c2979694bbc961023d1d27be6fc4d21a9febe6' },
    ],
  },
  {
    name: 'HIVE',
    coinType: 825,
    passingVectors: [
      { text: 'STM8QykigLRi9ZUcNy1iXGY3KjRuCiLM8Ga49LHti1F8hgawKFc3K', hex: '03d0519ddad62bd2a833bee5dc04011c08f77f66338c38d99c685dee1f454cd1b8' },
    ],
  },
  {
    name: 'ONE',
    coinType: 1023,
    passingVectors: [
      { text: 'one103q7qe5t2505lypvltkqtddaef5tzfxwsse4z7', hex: '7c41e0668b551f4f902cfaec05b5bdca68b124ce' },
    ],
  },
  {
    name: 'ONT',
    coinType: 1024,
    passingVectors: [
      { text: 'ALvmTSEjNREwcRNJiLcTkxCnsXBfbZEUFK', hex: '3887346ea0b83129ff21f1ef3e6008a80373d1b3' },
      { text: 'AavjHwiNfkr7xKGHBpNEQYSL5QiKgRjZf1', hex: 'd21728df85b2b457908bd33def8ff493d47f184a' },
      { text: 'AGmV3oHqzfAs3VFiqmn6cecxCXVNyg6tNh', hex: '0ae542fee226c044dc19b036db7cec939777596f' },
    ],
  },
  {
    name: 'XTZ',
    coinType: 1729,
    passingVectors: [
      { text: 'KT1BDEn6wobs7tDReKkGheXAhoq278TGaNn5', hex: '011cd5f135e80fd8ebb6e43335b24ca6116edeba6900' },
      { text: 'KT1BDEn6wobs7tDReKkGheXAhoq278TGaNn5', hex: '011cd5f135e80fd8ebb6e43335b24ca6116edeba6900' },

      { text: 'tz1XdRrrqrMfsFKA8iuw53xHzug9ipr6MuHq', hex: '000083846eddd5d3c5ed96e962506253958649c84a74' },
      { text: 'tz2Cfwk4ortcaqAGcVJKSxLiAdcFxXBLBoyY', hex: '00012fcb1d9307f0b1f94c048ff586c09f46614c7e90' },
      { text: 'tz3NdTPb3Ax2rVW2Kq9QEdzfYFkRwhrQRPhX', hex: '0002193b2b3f6b8f8e1e6b39b4d442fc2b432f6427a8' },
    ],
  },
  {
    name: 'ADA',
    coinType: 1815,
    passingVectors: [
      {
        text: 'addr1gqtnpvdhqrtpd4g424fcaq7k0ufuzyadt7djygf8qdyzevuph3wczvf2dwyx5u',
        hex: '401730b1b700d616d51555538e83d67f13c113ad5f9b22212703482cb381bc5d81312a',
      },
    ],
  },
  {
    name: 'QTUM',
    coinType: 2301,
    passingVectors: [
      { text: 'Qc6iYCZWn4BauKXGYirRG8pMtgdHMk2dzn', hex: '3aa9f8f3b055324f6b2d6bcac328ec2d7e3cd22d8b' },
    ]
  },
  {
    name: 'HBAR',
    coinType: 3030,
    passingVectors: [
      {
        text: '255.255.1024',
        hex: '000000ff00000000000000ff0000000000000400',
      },
      {
        text: `${BigInt(2 ** 32) - BigInt(1)}.${BigInt(2 ** 64) - BigInt(1)}.${BigInt(2 ** 64) - BigInt(1)}`,
        hex: 'ffffffffffffffffffffffffffffffffffffffff',
      },
    ],
  },
  {
    name: 'HNS',
    coinType: 5353,
    passingVectors: [
      { text: 'hs1qd42hrldu5yqee58se4uj6xctm7nk28r70e84vx', hex: '6d5571fdbca1019cd0f0cd792d1b0bdfa7651c7e' },
    ],
  },
  {
    name: 'CELO',
    coinType: 52752,
    passingVectors: [
      { text: '0x67316300f17f063085Ca8bCa4bd3f7a5a3C66275', hex: '67316300f17f063085ca8bca4bd3f7a5a3c66275' },
    ],
  },
];

var lastCointype = -1;
vectors.forEach((vector: TestVector) => {
  test(vector.name, () => {
    // Test vectors must be in order
    expect(vector.coinType).toBeGreaterThan(lastCointype);
    lastCointype = vector.coinType;

    const format = formatsByName[vector.name];
    expect(formatsByCoinType[vector.coinType]).toBe(format);

    for (var example of vector.passingVectors) {
      const decoded = format.decoder(example.text);
      expect(decoded).toBeInstanceOf(Buffer);
      expect(decoded.toString('hex')).toBe(example.hex);
      const reencoded = format.encoder(decoded);
      expect(reencoded).toBe(example.canonical || example.text);
      if (example.canonical !== undefined) {
        // Check we didn't lose anything
        expect(format.decoder(reencoded).toString('hex')).toBe(example.hex);
      }
    }
  });
});

test("Format ordering", () => {
  lastCointype = -1;
  formats.forEach((format: IFormat) => {
    // Formats must be in order
    expect(format.coinType).toBeGreaterThan(lastCointype);
    lastCointype = format.coinType;
  });
});

test("README ordering", () => {
  const lines = fs.readFileSync('README.md', {encoding: 'utf-8'}).split('\n');
  const sectionIdx = lines.indexOf("## Supported cryptocurrencies");
  var entries = [];
  for(var i = sectionIdx + 1; i < lines.length; i++) {
    if(lines[i].startsWith(' - ')) {
      entries.push(lines[i].substr(3));
    } else if(lines[i].startsWith('#')) {
      break;
    }
  }

  var sortedEntries = entries.slice(0).sort();
  expect(entries).toEqual(sortedEntries);
});<|MERGE_RESOLUTION|>--- conflicted
+++ resolved
@@ -101,7 +101,13 @@
     ],
   },
   {
-<<<<<<< HEAD
+    name: 'AIB',
+    coinType: 55,
+    passingVectors: [
+      { text: 'AJc4bPnvyvdUhFqaGLB8hhiAPyJdcZvs4Z', hex: '76a9141f0d5afac97c916cdaccc0dd1c41cb03fde8452f88ac' },
+    ],
+  },
+  {
     name: 'SYS',
     coinType: 57,
     passingVectors: [
@@ -109,13 +115,6 @@
       { text: 'SdQRVkLTiYCA75o4hE4TMjMCJL8CytF31G', hex: '76a914b0b8ee03d302db1bd6ef689a73de764e3157909588ac' },
       { text: 'sys1q42jdpqq4369ze73rskkrncplcv7mtejhdkxj90', hex: '0014aaa4d080158e8a2cfa2385ac39e03fc33db5e657' },
       { text: 'sys1qlfz9tcds52ajh25v2a85ur22rt2mm488twvs5l', hex: '0014fa4455e1b0a2bb2baa8c574f4e0d4a1ad5bdd4e7' },
-=======
-    name: 'AIB',
-    coinType: 55,
-    passingVectors: [
-      { text: 'AJc4bPnvyvdUhFqaGLB8hhiAPyJdcZvs4Z', hex: '76a9141f0d5afac97c916cdaccc0dd1c41cb03fde8452f88ac' },
->>>>>>> c53618b5
-    ],
   },
   {
     name: 'ETH',
