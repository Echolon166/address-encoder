--- conflicted
+++ resolved
@@ -84,6 +84,13 @@
     ],
   },
   {
+    name: 'ATOM',
+    coinType: 118,
+    passingVectors: [
+      { text: 'cosmos1depk54cuajgkzea6zpgkq36tnjwdzv4afc3d27', hex: '6e436a571cec916167ba105160474b9c9cd132bd' }
+    ],
+  },
+  {
     name: 'RSK',
     coinType: 137,
     passingVectors: [
@@ -171,6 +178,13 @@
     ],
   },
   {
+    name: 'NEO',
+    coinType: 239,
+    passingVectors: [
+      { text: 'AXaXZjZGA3qhQRTCsyG5uFKr9HeShgVhTF', hex: '17ad5cac596a1ef6c18ac1746dfd304f93964354b5' }
+    ],
+  },
+  {
     name: 'DOT',
     coinType: 354,
     passingVectors: [
@@ -187,6 +201,13 @@
     ],
   },  
   {
+    name: 'XDAI',
+    coinType: 700,
+    passingVectors: [
+      { text: '0x314159265dD8dbb310642f98f50C066173C1259b', hex: '314159265dd8dbb310642f98f50c066173c1259b' },
+    ],
+  },
+  {
     name: 'BNB',
     coinType: 714,
     passingVectors: [
@@ -194,28 +215,6 @@
     ],
   },
   {
-    name: 'XDAI',
-    coinType: 700,
-    passingVectors: [
-      { text: '0x314159265dD8dbb310642f98f50C066173C1259b', hex: '314159265dd8dbb310642f98f50c066173c1259b' },
-    ],
-  },
-  {
-    name: 'ATOM',
-    coinType: 118,
-    passingVectors: [
-      { text: 'cosmos1depk54cuajgkzea6zpgkq36tnjwdzv4afc3d27', hex: '6e436a571cec916167ba105160474b9c9cd132bd' }
-    ],
-  },
-  {
-<<<<<<< HEAD
-    name: 'NEO',
-    coinType: 239,
-    passingVectors: [
-      { text: 'AXaXZjZGA3qhQRTCsyG5uFKr9HeShgVhTF', hex: '17ad5cac596a1ef6c18ac1746dfd304f93964354b5' }
-    ],
-  }
-=======
     name: 'XTZ',
     coinType: 1729,
     passingVectors: [
@@ -226,8 +225,7 @@
       { text: 'tz2Cfwk4ortcaqAGcVJKSxLiAdcFxXBLBoyY', hex: '00012fcb1d9307f0b1f94c048ff586c09f46614c7e90' },
       { text: 'tz3NdTPb3Ax2rVW2Kq9QEdzfYFkRwhrQRPhX', hex: '0002193b2b3f6b8f8e1e6b39b4d442fc2b432f6427a8' },
     ],
-  },
->>>>>>> 39c83ddb
+  }
 ];
 
 vectors.forEach((vector: TestVector) => {
