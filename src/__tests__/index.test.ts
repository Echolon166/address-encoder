import fs from 'fs';
import { IFormat, formats, formatsByName, formatsByCoinType } from '../index';

interface TestVector {
  name: string;
  coinType: number;
  passingVectors: Array<{ text: string; hex: string; canonical?: string }>;
}

// Ordered by coinType
const vectors: Array<TestVector> = [
  {
    name: 'BTC',
    coinType: 0,
    passingVectors: [
      { text: '1A1zP1eP5QGefi2DMPTfTL5SLmv7DivfNa', hex: '76a91462e907b15cbf27d5425399ebf6f0fb50ebb88f1888ac' },
      { text: '3Ai1JZ8pdJb2ksieUV8FsxSNVJCpoPi8W6', hex: 'a91462e907b15cbf27d5425399ebf6f0fb50ebb88f1887' },
      { text: 'bc1qw508d6qejxtdg4y5r3zarvary0c5xw7kv8f3t4', hex: '0014751e76e8199196d454941c45d1b3a323f1433bd6' },
      {
        text: 'bc1pw508d6qejxtdg4y5r3zarvary0c5xw7kw508d6qejxtdg4y5r3zarvary0c5xw7k7grplx',
        hex: '5128751e76e8199196d454941c45d1b3a323f1433bd6751e76e8199196d454941c45d1b3a323f1433bd6',
      },
      { text: 'bc1sw50qa3jx3s', hex: '6002751e' },
      { text: 'bc1zw508d6qejxtdg4y5r3zarvaryvg6kdaj', hex: '5210751e76e8199196d454941c45d1b3a323' },
      {
        text: 'bc1qrp33g0q5c5txsp9arysrx4k6zdkfs4nce4xj0gdcccefvpysxf3qccfmv3',
        hex: '00201863143c14c5166804bd19203356da136c985678cd4d27a1b8c6329604903262',
      },
    ],
  },
  {
    name: 'LTC',
    coinType: 2,
    passingVectors: [
      { text: 'LaMT348PWRnrqeeWArpwQPbuanpXDZGEUz', hex: '76a914a5f4d12ce3685781b227c1f39548ddef429e978388ac' },
      { text: 'MQMcJhpWHYVeQArcZR3sBgyPZxxRtnH441', hex: 'a914b48297bff5dadecc5f36145cec6a5f20d57c8f9b87' },
      { text: 'ltc1qdp7p2rpx4a2f80h7a4crvppczgg4egmv5c78w8', hex: '0014687c150c26af5493befeed7036043812115ca36c' },
    ],
  },
  {
    name: 'DOGE',
    coinType: 3,
    passingVectors: [
      { text: 'DBXu2kgc3xtvCUWFcxFE3r9hEYgmuaaCyD', hex: '76a9144620b70031f0e9437e374a2100934fba4911046088ac' },
      { text: 'AF8ekvSf6eiSBRspJjnfzK6d1EM6pnPq3G', hex: 'a914f8f5d99a9fc21aa676e74d15e7b8134557615bda87' },
    ],
  },
  {
    name: 'RDD',
    coinType: 4,
    passingVectors: [
      { text: 'RkQDYcqiv7mzQfNYMc8FfYv3dtQ8wuSGoM', hex: '76a914814089fb909f05918d54e530f0ad8e339a4edffe88ac' },
      { text: '3QJmV3qfvL9SuYo34YihAf3sRCW3qSinyC', hex: 'a914f815b036d9bbbce5e9f2a00abd1bf3dc91e9551087' },
    ],
  },
  {
    name: 'DASH',
    coinType: 5,
    passingVectors: [
      { text: 'XtAG1982HcYJVibHxRZrBmdzL5YTzj4cA1', hex: '76a914bfa98bb8a919330c432e4ff16563c5ab449604ad88ac' },
      { text: '7gks9gWVmGeir7m4MhsSxMzXC2eXXAuuRD', hex: 'a9149d646d71f0815c0cfd8cd08aa9d391cd127f378687' },
    ],
  },
  {
    name: 'PPC',
    coinType: 6,
    passingVectors: [
      { text: 'PRL8bojUujzDGA6HRapzprXWFxMyhpS7Za', hex: '76a914b7a1c4349e794ee3484b8f433a7063eb614dfdc788ac' },
    ],
  },
  {
    name: 'NMC',
    coinType: 7,
    passingVectors: [
      { text: 'TUrMmF9Gd4rzrXsQ34ui3Wou94E7HFuJQh', hex: '41cf1ecacaf90a04bb0297f9991ae1262d0a3399e1' },
      { text: 'TJCnKsPa7y5okkXvQAidZBzqx3QyQ6sxMW', hex: '415a523b449890854c8fc460ab602df9f31fe4293f' },
    ],
  },
  {
    name: 'MONA',
    coinType: 22,
    passingVectors: [
      { text: 'MHxgS2XMXjeJ4if2PRRbWYcdwZPWfdwaDT', hex: '76a9146e5bb7226a337fe8307b4192ae5c3fab9fa9edf588ac' },
      { text: 'PHjTKtgYLTJ9D2Bzw2f6xBB41KBm2HeGfg', hex: 'a9146449f568c9cd2378138f2636e1567112a184a9e887' },
      { text: 'mona1zw508d6qejxtdg4y5r3zarvaryvhm3vz7', hex: '5210751e76e8199196d454941c45d1b3a323' },
    ],
  },
  {
    name: 'DCR',
    coinType: 42,
    passingVectors: [
      { text: 'DsnBFk2BdqYP3WEmChpL7TSonhpxUAi8wiA', hex: '073fe8b089c48ba23c60c64c5226d47acfb26565e313934d5d73'},
    ],
  },
  {
    name: 'XEM',
    coinType: 43,
    passingVectors: [
      { text: 'NAPRILC6USCTAY7NNXB4COVKQJL427NPCEERGKS6', hex: '681f142c5ea4853063ed6dc3c13aaa8257cd7daf1109132a5e' },
      { text: 'NAMOAVHFVPJ6FP32YP2GCM64WSRMKXA5KKYWWHPY', hex: '6818e054e5abd3e2bf7ac3f46133dcb4a2c55c1d52b16b1df8' },
    ],
  },
  {
    name: 'AIB',
    coinType: 55,
    passingVectors: [
      { text: 'AJc4bPnvyvdUhFqaGLB8hhiAPyJdcZvs4Z', hex: '76a9141f0d5afac97c916cdaccc0dd1c41cb03fde8452f88ac' },
    ],
  },
  {
    name: 'SYS',
    coinType: 57,
    passingVectors: [
      { text: 'SVoQzrfQpoiYsrHMXvwbgeJZooqw8zPF9Q', hex: '76a9145d5113254a2fb792d209b2731b7c05ee9441aa9088ac' },
      { text: 'SdQRVkLTiYCA75o4hE4TMjMCJL8CytF31G', hex: '76a914b0b8ee03d302db1bd6ef689a73de764e3157909588ac' },
      { text: 'sys1q42jdpqq4369ze73rskkrncplcv7mtejhdkxj90', hex: '0014aaa4d080158e8a2cfa2385ac39e03fc33db5e657' },
      { text: 'sys1qlfz9tcds52ajh25v2a85ur22rt2mm488twvs5l', hex: '0014fa4455e1b0a2bb2baa8c574f4e0d4a1ad5bdd4e7' },
    ],
  },
  {
    name: 'ETH',
    coinType: 60,
    passingVectors: [
      { text: '0x314159265dD8dbb310642f98f50C066173C1259b', hex: '314159265dd8dbb310642f98f50c066173c1259b' },
    ],
  },
  {
    name: 'ETC',
    coinType: 61,
    passingVectors: [
      { text: '0x314159265dD8dbb310642f98f50C066173C1259b', hex: '314159265dd8dbb310642f98f50c066173c1259b' },
    ],
  },
  {
    name: 'ICX',
    coinType: 74,
    passingVectors: [
      { text: 'hx6b38701ddc411e6f4e84a04f6abade7661a207e2', hex: '006b38701ddc411e6f4e84a04f6abade7661a207e2' },
      { text: 'cxa4524257b3511fb9574009785c1f1e73cf4097e7', hex: '01a4524257b3511fb9574009785c1f1e73cf4097e7' },
    ],
  },
  {
    name: 'ARK',
    coinType: 111,
    passingVectors: [
      { text: 'AKkCgA5To85YSAgJgxUw8dKJsHkCzsu2dy', hex: '172b8f8e3490db00c6cc0dda2d2b9626e681500e29' }
    ],
  },
  {
    name: 'ATOM',
    coinType: 118,
    passingVectors: [
      { text: 'cosmos1depk54cuajgkzea6zpgkq36tnjwdzv4afc3d27', hex: '6e436a571cec916167ba105160474b9c9cd132bd' },
    ],
  },
  {
    name: 'ZIL',
    coinType: 119,
    passingVectors: [
      { text: 'zil139tkqvc8rw92e6jrs40gawwc3mmdmmauv3x3yz', hex: '89576033071b8aacea43855e8eb9d88ef6ddefbc' },
    ],
  },
  {
    name: 'EGLD',
    coinType: 120,
    passingVectors: [
      {
        text: 'erd1qdzvfpa7gqjsnfhdxhvcp2mlysc80uz60yjhxre3lwl00q0jd4nqgauy9q',
        hex: '0344c487be402509a6ed35d980ab7f243077f05a7925730f31fbbef781f26d66',
      },
    ],
  },
  {
    name: 'ZEN',
    coinType: 121,
    passingVectors: [
      { text: 'znc3p7CFNTsz1s6CceskrTxKevQLPoDK4cK', hex: '20897843a3fcc6ab7d02d40946360c070b13cf7b9795' },
      { text: 'zswRHzwXtwKVmP8ffKKgWz6A7TB97Fuzx7w', hex: '2096b9d286b397a019f3a41ea6495dbce88d753f28a3' },
    ],
  },
  {
    name: 'ZEC',
    coinType: 133,
    passingVectors: [
      {
        // P2PKH Transparent Address
        text: 't1b2ArRwLq6KbdJFzJVYPxgUVT1d9QuBzTf',
        hex: '76a914bc18e286d40706de62928155d6167bf30719857888ac'
      },
      {
        // P2SH Transparent Address
        text: 't3Vz22vK5z2LcKEdg16Yv4FFneEL1zg9ojd',
        hex: 'a9147d46a730d31f97b1930d3368a967c309bd4d136a87'
      },
      {
        // Sapling Payment Address (shielded address)
        text: 'zs1wkejr23wqa9ptpvv73ch3wr96lh8gnyx3689skmyttljy4nyfj69eyclukwkxrhr3rrkgxvnur0',
        hex: '75b321aa2e074a15858cf47178b865d7ee744c868e8e585b645aff2256644cb45c931fe59d630ee388c764'
      }
    ],
  },
  {
    name: 'LSK',
    coinType: 134,
    passingVectors: [
      { text: '5506432865724830000L', hex: '4c6ac7845d109130' },
      { text: '10588416556841527004L', hex: '92f19cc2346766dc' },
      { text: '4980451641598555896L', hex: '451e1e61667e36f8' },
    ],
  },
  {
    name: 'STEEM',
    coinType: 135,
    passingVectors: [
      { text: 'STM8QykigLRi9ZUcNy1iXGY3KjRuCiLM8Ga49LHti1F8hgawKFc3K', hex: '03d0519ddad62bd2a833bee5dc04011c08f77f66338c38d99c685dee1f454cd1b8' },
    ],
  },
  {
    name: 'RSK',
    coinType: 137,
    passingVectors: [
      { text: '0x5aaEB6053f3e94c9b9a09f33669435E7ef1bEAeD', hex: '5aaeb6053f3e94c9b9a09f33669435e7ef1beaed' },
      {
        text: '0x5aaeb6053f3e94c9b9a09f33669435e7ef1beaed',
        hex: '5aaeb6053f3e94c9b9a09f33669435e7ef1beaed',
        canonical: '0x5aaEB6053f3e94c9b9a09f33669435E7ef1bEAeD',
      },
      {
        text: '0x5AAEB6053F3E94C9B9A09F33669435E7EF1BEAED',
        hex: '5aaeb6053f3e94c9b9a09f33669435e7ef1beaed',
        canonical: '0x5aaEB6053f3e94c9b9a09f33669435E7ef1bEAeD',
      },
    ],
  },
  {
    name: 'XRP',
    coinType: 144,
    passingVectors: [
      { text: 'rf1BiGeXwwQoi8Z2ueFYTEXSwuJYfV2Jpn', hex: '004b4e9c06f24296074f7bc48f92a97916c6dc5ea9' },
      {
        text: 'X7qvLs7gSnNoKvZzNWUT2e8st17QPY64PPe7zriLNuJszeg',
        hex: '05444b4e9c06f24296074f7bc48f92a97916c6dc5ea9000000000000000000',
      },
    ],
  },
  {
    name: 'BCH',
    coinType: 145,
    passingVectors: [
      {
        text: '1BpEi6DfDAUFd7GtittLSdBeYJvcoaVggu',
        hex: '76a91476a04053bda0a88bda5177b86a15c3b29f55987388ac',
        canonical: 'bitcoincash:qpm2qsznhks23z7629mms6s4cwef74vcwvy22gdx6a',
      },
      {
        text: '1KXrWXciRDZUpQwQmuM1DbwsKDLYAYsVLR',
        hex: '76a914cb481232299cd5743151ac4b2d63ae198e7bb0a988ac',
        canonical: 'bitcoincash:qr95sy3j9xwd2ap32xkykttr4cvcu7as4y0qverfuy',
      },
      {
        text: '16w1D5WRVKJuZUsSRzdLp9w3YGcgoxDXb',
        hex: '76a914011f28e473c95f4013d7d53ec5fbc3b42df8ed1088ac',
        canonical: 'bitcoincash:qqq3728yw0y47sqn6l2na30mcw6zm78dzqre909m2r',
      },
      {
        text: '3CWFddi6m4ndiGyKqzYvsFYagqDLPVMTzC',
        hex: 'a91476a04053bda0a88bda5177b86a15c3b29f55987387',
        canonical: 'bitcoincash:ppm2qsznhks23z7629mms6s4cwef74vcwvn0h829pq',
      },
      {
        text: '3LDsS579y7sruadqu11beEJoTjdFiFCdX4',
        hex: 'a914cb481232299cd5743151ac4b2d63ae198e7bb0a987',
        canonical: 'bitcoincash:pr95sy3j9xwd2ap32xkykttr4cvcu7as4yc93ky28e',
      },
      {
        text: '31nwvkZwyPdgzjBJZXfDmSWsC4ZLKpYyUw',
        hex: 'a914011f28e473c95f4013d7d53ec5fbc3b42df8ed1087',
        canonical: 'bitcoincash:pqq3728yw0y47sqn6l2na30mcw6zm78dzq5ucqzc37',
      },
    ],
  },
  {
    name: 'XLM',
    coinType: 148,
    passingVectors: [
      {
        text: 'GAI3GJ2Q3B35AOZJ36C4ANE3HSS4NK7WI6DNO4ZSHRAX6NG7BMX6VJER',
        hex: '11b32750d877d03b29df85c0349b3ca5c6abf64786d773323c417f34df0b2fea',
      },
    ],
  },
  {
    name: 'BTG',
    coinType: 156,
    passingVectors: [
      { text: 'GT7Hz8QWPNmrZ9Z1mEgpYKN7Jdp97eoQjN', hex: '76a91465a16059864a2fdbc7c99a4723a8395bc6f188eb88ac' },
      { text : 'AQRA16uKrFpxzR17yidYtJDn2t287dc1XY', hex: 'a9145ece0cadddc415b1980f001785947120acdb36fc87' },
      { text : 'btg1zw508d6qejxtdg4y5r3zarvaryv2eet8g', hex: '5210751e76e8199196d454941c45d1b3a323' },
      { 
        text : 'btg1pw508d6qejxtdg4y5r3zarvary0c5xw7kw508d6qejxtdg4y5r3zarvary0c5xw7kc36v4c', 
        hex: '5128751e76e8199196d454941c45d1b3a323f1433bd6751e76e8199196d454941c45d1b3a323f1433bd6' 
      },
    ],
  },
  {
    name: 'NANO',
    coinType: 165,
    passingVectors: [
      { 
        text: 'nano_15dng9kx49xfumkm4q6qpaxneie6oynebiwpums3ktdd6t3f3dhp69nxgb38', 
        hex: '0d7471e5d11faddce5315c97b23b464184afa8c4c396dcf219696b2682d0adf6' 
      },
      {
        text: 'nano_1anrzcuwe64rwxzcco8dkhpyxpi8kd7zsjc1oeimpc3ppca4mrjtwnqposrs',
        hex: '2298fab7c61058e77ea554cb93edeeda0692cbfcc540ab213b2836b29029e23a'
      },
    ],
  },
  {
    name: 'RVN',
    coinType: 175,
    passingVectors: [
      { text: 'RJYZeWxr1Ly8YgcvJU1qD5MR9jUtk14HkN', hex: '76a91465a16059864a2fdbc7c99a4723a8395bc6f188eb88ac' }, // p2pk
      { text: 'rGtwTfEisPQ7k8KNggmT4kq2vHpbEV6evU', hex: 'a91474f209f6ea907e2ea48f74fae05782ae8a66525787' }, // p2sh
    ],
  },
  {
    name: 'EOS',
    coinType: 194,
    passingVectors: [
      {
        text: 'EOS7pyZLEjxhkSBYnPJf585vcZrqdQoA4KsRHDej6i3vsnV7aseh9',
        hex: '03831c26f94b3af1a5f73ec3b961bc617b35bd99afe74bc1fe2c15d6d09bd4a416',
      },
      {
        text: 'EOS51imoRdUT7THtgrrVxPfYwRk3V5jVmrj18D7hbk1FQFexNmCv1',
        hex: '02106b727b87e01b0a298253655e7b0848ce3f4ec152ae6574643c0400ec3d1816',
      },
    ],
  },
  {
    name: 'TRX',
    coinType: 195,
    passingVectors: [
      { text: 'TUrMmF9Gd4rzrXsQ34ui3Wou94E7HFuJQh', hex: '41cf1ecacaf90a04bb0297f9991ae1262d0a3399e1' },
      { text: 'TJCnKsPa7y5okkXvQAidZBzqx3QyQ6sxMW', hex: '415a523b449890854c8fc460ab602df9f31fe4293f' },
    ],
  },
  {
    name: 'BSV',
    coinType: 236,
    passingVectors: [
      { text: '1AGNa15ZQXAZUgFiqJ2i7Z2DPU2J6hW62i', hex: '65a16059864a2fdbc7c99a4723a8395bc6f188eb' },
      { text: '1Ax4gZtb7gAit2TivwejZHYtNNLT18PUXJ', hex: '6d23156cbbdcc82a5a47eee4c2c7c583c18b6bf4' },
    ],
  },
  {
    name: 'NEO',
    coinType: 239,
    passingVectors: [{ text: 'AXaXZjZGA3qhQRTCsyG5uFKr9HeShgVhTF', hex: '17ad5cac596a1ef6c18ac1746dfd304f93964354b5' }],
  },
  // Disabled for now as it was not working on the browser
  // {
  //   name: 'ALGO',
  //   coinType: 283,
  //   passingVectors: [
  //     {
  //       text: '7777777777777777777777777777777777777777777777777774MSJUVU',
  //       hex: 'ffffffffffffffffffffffffffffffffffffffffffffffffffffffffffffffff',
  //     },
  //     {
  //       text: 'AAAAAAAAAAAAAAAAAAAAAAAAAAAAAAAAAAAAAAAAAAAAAAAAAAAAY5HFKQ',
  //       hex: '0000000000000000000000000000000000000000000000000000000000000000',
  //     },
  //   ],
  // },
  {
    name: 'IOST',
    coinType: 291,
    passingVectors: [
      { text: 'BkHuWzs6x2wUcuDwcodwQSaWUfZHiN7SfF3vBKy1U2Qg', hex: '9fabf5897177aabbd3c3d6052b351fe6c6c36d603dba257eb5bad3a17930ca39' },
    ],
  },
  {
  name: 'DIVI',
    coinType: 301,
    passingVectors: [
      { text: 'D8gBQyHPm7A673utQQwBaQcX2Kz91wJovR', hex: '76a91426c95750c1afe443b3351ea5923d5bae09c2a74b88ac' },
      { text: 'DSQvV5yKP5m2tR6uShpt8zmeM8UavPhwfH', hex: '76a914e958e753703fa13eb63b39a92d1f17f06abead5e88ac' },
    ],
  },
  {
    name: 'IOTX',
    coinType: 304,
    passingVectors: [
      { text: 'io1nyjs526mnqcsx4twa7nptkg08eclsw5c2dywp4', hex: '99250a2b5b983103556eefa615d90f3e71f83a98'},
    ],
  },
  {
    name: 'CKB',
    coinType: 309,
    passingVectors: [
      { text: 'ckb1qyqt8xaupvm8837nv3gtc9x0ekkj64vud3jqfwyw5v', hex: '0100b39bbc0b3673c7d36450bc14cfcdad2d559c6c64' },
    ],
  },
  {
    name: 'LUNA',
    coinType: 330,
    passingVectors: [
      { text: 'terra1pdx498r0hrc2fj36sjhs8vuhrz9hd2cw0tmam9', hex: '0b4d529c6fb8f0a4ca3a84af03b397188b76ab0e' },
    ],
  },
  {
    name: 'DOT',
    coinType: 354,
    passingVectors: [
      {
        text: '1FRMM8PEiWXYax7rpS6X4XZX1aAAxSWx1CrKTyrVYhV24fg',
        hex: '0aff6865635ae11013a83835c019d44ec3f865145943f487ae82a8e7bed3a66b',
      },
    ],
  },
  {
    name: 'AION',
    coinType: 425,
    passingVectors: [
      {
        text: '0xa0c24fbbecf42184d1ca8e9401ddaa2a99f69f3560e3d6c673de3c8a0be2a8eb',
        hex: 'a0c24fbbecf42184d1ca8e9401ddaa2a99f69f3560e3d6c673de3c8a0be2a8eb',
      },
    ],
  },
  {
    name: 'KSM',
    coinType: 434,
    passingVectors: [
      {
        text: 'CpjsLDC1JFyrhm3ftC9Gs4QoyrkHKhZKtK7YqGTRFtTafgp',
        hex: '0aff6865635ae11013a83835c019d44ec3f865145943f487ae82a8e7bed3a66b',
      },
      {
        text: 'DDioZ6gLeKMc5xUCeSXRHZ5U43MH1Tsrmh8T3Gcg9Vxr6DY',
        hex: '1c86776eda34405584e710a7363650afd1f2b38ef72836317b11ef1303a0ae72',
      },
      {
        text: 'EDNfVHuNHrXsVTLMMNbp6Con5zESZJa3fkRc93AgahuMm99',
        hex: '487ee7e677203b4209af2ffaec0f5068033c870c97fee18b31b4aee524089943',
      },
    ],
  },
  {
    name: 'AE',
    coinType: 457,
    passingVectors: [
      { text: 'ak_Gd6iMVsoonGuTF8LeswwDDN2NF5wYHAoTRtzwdEcfS32LWoxm', hex: '30782378f892b7cc82c2d2739e994ec9953aa36461f1eb5a4a49a5b0de17b3d23ae8' },
    ],
  },
  {
    name: 'FIL',
    coinType: 461,
    passingVectors: [
      { // Protocol 0: ID
        // https://github.com/glifio/modules/blob/primary/packages/filecoin-address/test/constants.js#L15
        text: 'f0150',
        // Buffer.from(Uint8Array.of(0, 150, 1)).toString('hex')
        hex: '009601',
      },
      { // Protocol 1: Secp256k1 Addresses
        // https://github.com/glifio/modules/blob/primary/packages/filecoin-address/test/constants.js#L50
        text: 'f15ihq5ibzwki2b4ep2f46avlkrqzhpqgtga7pdrq',
        // Buffer.from(Uint8Array.of(1,234,15,14,160,57,178,145,160,240,143,209,121,224,85,106,140,50,119,192,211)).toString('hex')
        hex: '01ea0f0ea039b291a0f08fd179e0556a8c3277c0d3',
      },
      { // Protocol 2: Actor address
        // https://github.com/glifio/modules/blob/primary/packages/filecoin-address/test/constants.js#L183
        text: 'f24vg6ut43yw2h2jqydgbg2xq7x6f4kub3bg6as6i',
        // Buffer.from(Uint8Array.of(2,229,77,234,79,155,197,180,125,38,24,25,130,109,94,31,191,139,197,80,59)).toString('hex')
        hex: '02e54dea4f9bc5b47d261819826d5e1fbf8bc5503b'
      },
      { // Protocol 3: BLSAddresses
        // https://github.com/glifio/modules/blob/primary/packages/filecoin-address/test/constants.js#L183
        text: 'f3vvmn62lofvhjd2ugzca6sof2j2ubwok6cj4xxbfzz4yuxfkgobpihhd2thlanmsh3w2ptld2gqkn2jvlss4a',
        // Buffer.from(Uint8Array.of(3,173,88,223,105,110,45,78,145,234,134,200,129,233,56,186,78,168,27,57,94,18,121,123,132,185,207,49,75,149,70,112,94,131,156,122,153,214,6,178,71,221,180,249,172,122,52,20,221)).toString('hex')
        hex: '03ad58df696e2d4e91ea86c881e938ba4ea81b395e12797b84b9cf314b9546705e839c7a99d606b247ddb4f9ac7a3414dd'
      }
    ],
  },
  {
    name: 'CCA',
    coinType: 489,
    passingVectors: [
      { text: '5jZrpsZVkNhDKEuNcYZ1kk2wNWJRbaKy22', hex: '76a914c3c95e1effb0f6ebde0ac0751d6bfd69ad98511c88ac' },
      { text: '5mi7oAoMVL7cVJhXsmWxnTDxTUiBUkR996', hex: '76a914db49719be13e8221f6d568a01f9d14adc4f887ff88ac' },
    ],
  },
  {
    name: 'SOL',
    coinType: 501,
    passingVectors: [
      // The address reportetd by Trust Wallet team that it is having problem.
      { text: 'AHy6YZA8BsHgQfVkk7MbwpAN94iyN7Nf1zN4nPqUN32Q', hex: '8a11e71b96cabbe3216e3153b09694f39fc85022cbc076f79846a3ab4d8c1991' },
      // https://github.com/trustwallet/wallet-core/blob/8d3100f61e36d1e928ed1dea60ff7554bba0db16/tests/Solana/AddressTests.cpp#L26
      { text: '2gVkYWexTHR5Hb2aLeQN3tnngvWzisFKXDUPrgMHpdST', hex: '18f9d8d877393bbbe8d697a8a2e52879cc7e84f467656d1cce6bab5a8d2637ec'},
      // https://explorer.solana.com/address/CNR8RPMxjY28VsPA6KFq3B8PUdZnrTSC5HSFwKPBR29Z
      { text: 'CNR8RPMxjY28VsPA6KFq3B8PUdZnrTSC5HSFwKPBR29Z', hex: 'a8ed08e3e8fe204de45e7295cc1ad53db096621b878f8c546e5c09f5e48f70b4' },
      // The old test case (same as TRON and NMC), only keep it for reference purpose.
      { text: 'TUrMmF9Gd4rzrXsQ34ui3Wou94E7HFuJQh', hex: '41cf1ecacaf90a04bb0297f9991ae1262d0a3399e13d6d96c2' }
    ],
  },
  {
    name: 'IRIS',
    coinType: 566,
    passingVectors: [
      { text: 'iaa1k5y45px87c42ttxgk8x4y6w0y9gzgcwvvunht5', hex: 'b5095a04c7f62aa5acc8b1cd5269cf21502461cc' },
    ],
  },
  {
    name: 'LRG',
    coinType: 568,
    passingVectors: [
      { text: 'DM8Zwin2rJczpjy2TXY5UZbZQLkUhYBH61', hex: '76a914af687904a4e15a2f1cac37dfb6cbceb9dba8afb788ac' },
      { text: '6bNNutYQz11WrkVCrj1nUS1dBGyoVZjdEg', hex: 'a914e613c7be9b53e1a47fd4edb3ea9777cf29dce30f87' },
    ],
  },
  {
    name: 'CCXX',
    coinType: 571,
    passingVectors: [
      { text: 'XVVxhJAGNXP32xAcfCm1mVDLs5dCeodLjL', hex: 'a914c7188637dfd328e6911d63da67cdbea52507dd3087' },
      { text: 'XKcgJ1jyjwbGCE7wT6GRMKZGjFrkNs2sLb', hex: 'a9145aac7ca95006faf9244907af1e2b873a6a58e1af87' },
    ],
  },
  {
<<<<<<< HEAD
    name: 'VLX',
    coinType: 574,
    passingVectors: [
      { text: 'VDTHiswjSTkLFbfh2S5XFsqkLzC11HoBD6', hex: '461ea68e5e13c72abf1bd2f0bcae4650521712cdb76276f0d5' },
=======
    name: 'SRM',
    coinType: 573,
    passingVectors: [
      { text: '6ZRCB7AAqGre6c72PRz3MHLC73VMYvJ8bi9KHf1HFpNk', hex: '52986010573739df4b58ba50e39cf3f335b89cc7d1cb1d32b5de04efa068c939' },
>>>>>>> d77cae1c
    ],
  },
  {
    name: 'BPS',
    coinType: 576,
    passingVectors: [
      { text: '1AGNa15ZQXAZUgFiqJ2i7Z2DPU2J6hW62i', hex: '76a91465a16059864a2fdbc7c99a4723a8395bc6f188eb88ac' },
      { text: '3CMNFxN1oHBc4R1EpboAL5yzHGgE611Xou', hex: 'a91474f209f6ea907e2ea48f74fae05782ae8a66525787' },
    ],
  },
  {
    name: 'XDAI',
    coinType: 700,
    passingVectors: [
      { text: '0x314159265dD8dbb310642f98f50C066173C1259b', hex: '314159265dd8dbb310642f98f50c066173c1259b' },
    ],
  },
  {
    name: 'VET',
    coinType: 703,
    passingVectors: [
      { text: '0x9760b32C0A515F6C8c4E6B7B89AF8964DDaCB985', hex: '9760b32c0a515f6c8c4e6b7b89af8964ddacb985' },
    ],
  },
  {
    name: 'BNB',
    coinType: 714,
    passingVectors: [
      { text: 'bnb1grpf0955h0ykzq3ar5nmum7y6gdfl6lxfn46h2', hex: '40c2979694bbc961023d1d27be6fc4d21a9febe6' },
    ],
  },
  {
    name: 'HIVE',
    coinType: 825,
    passingVectors: [
      { text: 'STM8QykigLRi9ZUcNy1iXGY3KjRuCiLM8Ga49LHti1F8hgawKFc3K', hex: '03d0519ddad62bd2a833bee5dc04011c08f77f66338c38d99c685dee1f454cd1b8' },
    ],
  },
  {
    name: 'BCD',
    coinType: 999,
    passingVectors: [
      { text: '1AGNa15ZQXAZUgFiqJ2i7Z2DPU2J6hW62i', hex: '76a91465a16059864a2fdbc7c99a4723a8395bc6f188eb88ac' },
      { text: '3CMNFxN1oHBc4R1EpboAL5yzHGgE611Xou', hex: 'a91474f209f6ea907e2ea48f74fae05782ae8a66525787' },
    ],
  },
  {
    name: 'ONE',
    coinType: 1023,
    passingVectors: [
      { text: 'one103q7qe5t2505lypvltkqtddaef5tzfxwsse4z7', hex: '7c41e0668b551f4f902cfaec05b5bdca68b124ce' },
    ],
  },
  {
    name: 'ONT',
    coinType: 1024,
    passingVectors: [
      { text: 'ALvmTSEjNREwcRNJiLcTkxCnsXBfbZEUFK', hex: '3887346ea0b83129ff21f1ef3e6008a80373d1b3' },
      { text: 'AavjHwiNfkr7xKGHBpNEQYSL5QiKgRjZf1', hex: 'd21728df85b2b457908bd33def8ff493d47f184a' },
      { text: 'AGmV3oHqzfAs3VFiqmn6cecxCXVNyg6tNh', hex: '0ae542fee226c044dc19b036db7cec939777596f' },
    ],
  },
  {
    name: 'XTZ',
    coinType: 1729,
    passingVectors: [
      { text: 'KT1BDEn6wobs7tDReKkGheXAhoq278TGaNn5', hex: '011cd5f135e80fd8ebb6e43335b24ca6116edeba6900' },
      { text: 'KT1BDEn6wobs7tDReKkGheXAhoq278TGaNn5', hex: '011cd5f135e80fd8ebb6e43335b24ca6116edeba6900' },

      { text: 'tz1XdRrrqrMfsFKA8iuw53xHzug9ipr6MuHq', hex: '000083846eddd5d3c5ed96e962506253958649c84a74' },
      { text: 'tz2Cfwk4ortcaqAGcVJKSxLiAdcFxXBLBoyY', hex: '00012fcb1d9307f0b1f94c048ff586c09f46614c7e90' },
      { text: 'tz3NdTPb3Ax2rVW2Kq9QEdzfYFkRwhrQRPhX', hex: '0002193b2b3f6b8f8e1e6b39b4d442fc2b432f6427a8' },
    ],
  },
  {
    name: 'ADA',
    coinType: 1815,
    passingVectors: [
      {
        text: 'addr1gqtnpvdhqrtpd4g424fcaq7k0ufuzyadt7djygf8qdyzevuph3wczvf2dwyx5u',
        hex: '401730b1b700d616d51555538e83d67f13c113ad5f9b22212703482cb381bc5d81312a',
      },
    ],
  },
  {
    name: 'QTUM',
    coinType: 2301,
    passingVectors: [
      { text: 'Qc6iYCZWn4BauKXGYirRG8pMtgdHMk2dzn', hex: '3aa9f8f3b055324f6b2d6bcac328ec2d7e3cd22d8b' },
    ]
  },
  {
    name: 'ELA',
    coinType: 2305,
    passingVectors: [
      { text: 'EQDZ4T6YyVkg9mb2cAuLEu8iBKbajQAywF', hex: '214d797cc92303dac242b17026e79bbea28eb642f29f0d3582' }
    ],
  },
  {
    name: 'HBAR',
    coinType: 3030,
    passingVectors: [
      {
        text: '255.255.1024',
        hex: '000000ff00000000000000ff0000000000000400',
      },
      {
        text: `${BigInt(2 ** 32) - BigInt(1)}.${BigInt(2 ** 64) - BigInt(1)}.${BigInt(2 ** 64) - BigInt(1)}`,
        hex: 'ffffffffffffffffffffffffffffffffffffffff',
      },
    ],
  },
  {
    name: 'HNS',
    coinType: 5353,
    passingVectors: [
      { text: 'hs1qd42hrldu5yqee58se4uj6xctm7nk28r70e84vx', hex: '6d5571fdbca1019cd0f0cd792d1b0bdfa7651c7e' },
    ],
  },
  {
    name: 'NRG',
    coinType: 9797,
    passingVectors: [
      { text: '0x7e534bc64A80e56dB3eEDBd1b54639C3A9a7CDEA', hex: '7e534bc64a80e56db3eedbd1b54639c3a9a7cdea' },
    ],
  },
  {
    name: 'CELO',
    coinType: 52752,
    passingVectors: [
      { text: '0x67316300f17f063085Ca8bCa4bd3f7a5a3C66275', hex: '67316300f17f063085ca8bca4bd3f7a5a3c66275' },
    ],
  },
  {
    name: 'WICC',
    coinType: 99999,
    passingVectors: [
      { text: 'WPCCQwJafaApw6482EkDR6V84arfa47VmT', hex: '76a91405b4701f113f51576fd7f6422dfe6ab00f41739488ac' },
      { text: 'WV116oEVxKUzrafgcRZXCNdDN7r7hjt4xV', hex: '76a91445672c77361c4f90f95b7c4c721f375a6a99766888ac' }
    ],
  }
];

var lastCointype = -1;
vectors.forEach((vector: TestVector) => {
  test(vector.name, () => {
    // Test vectors must be in order
    expect(vector.coinType).toBeGreaterThan(lastCointype);
    lastCointype = vector.coinType;

    const format = formatsByName[vector.name];
    expect(formatsByCoinType[vector.coinType]).toBe(format);

    for (var example of vector.passingVectors) {
      const decoded = format.decoder(example.text);
      expect(decoded).toBeInstanceOf(Buffer);
      expect(decoded.toString('hex')).toBe(example.hex);
      const reencoded = format.encoder(decoded);
      expect(reencoded).toBe(example.canonical || example.text);
      if (example.canonical !== undefined) {
        // Check we didn't lose anything
        expect(format.decoder(reencoded).toString('hex')).toBe(example.hex);
      }
    }
  });
});

test("Format ordering", () => {
  lastCointype = -1;
  formats.forEach((format: IFormat) => {
    // Formats must be in order
    expect(format.coinType).toBeGreaterThan(lastCointype);
    lastCointype = format.coinType;
  });
});

test("README ordering", () => {
  const lines = fs.readFileSync('README.md', {encoding: 'utf-8'}).split('\n');
  const sectionIdx = lines.indexOf("## Supported cryptocurrencies");
  var entries = [];
  for(var i = sectionIdx + 1; i < lines.length; i++) {
    if(lines[i].startsWith(' - ')) {
      entries.push(lines[i].substr(3));
    } else if(lines[i].startsWith('#')) {
      break;
    }
  }

  var sortedEntries = entries.slice(0).sort();
  expect(entries).toEqual(sortedEntries);
});<|MERGE_RESOLUTION|>--- conflicted
+++ resolved
@@ -531,18 +531,18 @@
     ],
   },
   {
-<<<<<<< HEAD
+    name: 'SRM',
+    coinType: 573,
+    passingVectors: [
+      { text: '6ZRCB7AAqGre6c72PRz3MHLC73VMYvJ8bi9KHf1HFpNk', hex: '52986010573739df4b58ba50e39cf3f335b89cc7d1cb1d32b5de04efa068c939' },
+    ],
+  },
+  {
     name: 'VLX',
     coinType: 574,
     passingVectors: [
       { text: 'VDTHiswjSTkLFbfh2S5XFsqkLzC11HoBD6', hex: '461ea68e5e13c72abf1bd2f0bcae4650521712cdb76276f0d5' },
-=======
-    name: 'SRM',
-    coinType: 573,
-    passingVectors: [
-      { text: '6ZRCB7AAqGre6c72PRz3MHLC73VMYvJ8bi9KHf1HFpNk', hex: '52986010573739df4b58ba50e39cf3f335b89cc7d1cb1d32b5de04efa068c939' },
->>>>>>> d77cae1c
-    ],
+    ]
   },
   {
     name: 'BPS',
