--- conflicted
+++ resolved
@@ -199,7 +199,6 @@
     passingVectors: [
       { text: 'cosmos1depk54cuajgkzea6zpgkq36tnjwdzv4afc3d27', hex: '6e436a571cec916167ba105160474b9c9cd132bd' }
     ],
-<<<<<<< HEAD
   },
   {
     name: 'XTZ',
@@ -211,9 +210,6 @@
       { text: 'tz3NdTPb3Ax2rVW2Kq9QEdzfYFkRwhrQRPhX', hex: '0002193b2b3f6b8f8e1e6b39b4d442fc2b432f6427a8' },
     ],
   },
-=======
-  }
->>>>>>> ed968f6c
 ];
 
 vectors.forEach((vector: TestVector) => {
