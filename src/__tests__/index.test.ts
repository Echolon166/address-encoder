import { formatsByName, formatsByCoinType } from '../index';

interface TestVector {
  name: string;
  coinType: number;
  passingVectors: Array<{ text: string; hex: string; canonical?: string }>;
  failingVectors?: Array<string>;
}

const vectors: Array<TestVector> = [
  {
    name: 'BTC',
    coinType: 0,
    passingVectors: [
      { text: '1A1zP1eP5QGefi2DMPTfTL5SLmv7DivfNa', hex: '76a91462e907b15cbf27d5425399ebf6f0fb50ebb88f1888ac' },
      { text: '3Ai1JZ8pdJb2ksieUV8FsxSNVJCpoPi8W6', hex: 'a91462e907b15cbf27d5425399ebf6f0fb50ebb88f1887' },
      { text: 'bc1qw508d6qejxtdg4y5r3zarvary0c5xw7kv8f3t4', hex: '0014751e76e8199196d454941c45d1b3a323f1433bd6' },
      {
        text: 'bc1pw508d6qejxtdg4y5r3zarvary0c5xw7kw508d6qejxtdg4y5r3zarvary0c5xw7k7grplx',
        hex: '5128751e76e8199196d454941c45d1b3a323f1433bd6751e76e8199196d454941c45d1b3a323f1433bd6',
      },
      { text: 'bc1sw50qa3jx3s', hex: '6002751e' },
      { text: 'bc1zw508d6qejxtdg4y5r3zarvaryvg6kdaj', hex: '5210751e76e8199196d454941c45d1b3a323' },
      {
        text: 'bc1qrp33g0q5c5txsp9arysrx4k6zdkfs4nce4xj0gdcccefvpysxf3qccfmv3',
        hex: '00201863143c14c5166804bd19203356da136c985678cd4d27a1b8c6329604903262',
      },
    ],
  },
  {
    name: 'LTC',
    coinType: 2,
    passingVectors: [
      { text: 'LaMT348PWRnrqeeWArpwQPbuanpXDZGEUz', hex: '76a914a5f4d12ce3685781b227c1f39548ddef429e978388ac' },
      { text: 'MQMcJhpWHYVeQArcZR3sBgyPZxxRtnH441', hex: 'a914b48297bff5dadecc5f36145cec6a5f20d57c8f9b87' },
      { text: 'ltc1qdp7p2rpx4a2f80h7a4crvppczgg4egmv5c78w8', hex: '0014687c150c26af5493befeed7036043812115ca36c' },
    ],
  },
  {
    name: 'DOGE',
    coinType: 3,
    passingVectors: [
      { text: 'DBXu2kgc3xtvCUWFcxFE3r9hEYgmuaaCyD', hex: '76a9144620b70031f0e9437e374a2100934fba4911046088ac' },
      { text: 'AF8ekvSf6eiSBRspJjnfzK6d1EM6pnPq3G', hex: 'a914f8f5d99a9fc21aa676e74d15e7b8134557615bda87' },
    ],
  },
  {
    name: 'DASH',
    coinType: 5,
    passingVectors: [
      { text: 'XtAG1982HcYJVibHxRZrBmdzL5YTzj4cA1', hex: '76a914bfa98bb8a919330c432e4ff16563c5ab449604ad88ac' },
      { text: '7gks9gWVmGeir7m4MhsSxMzXC2eXXAuuRD', hex: 'a9149d646d71f0815c0cfd8cd08aa9d391cd127f378687' },
    ],
  },
  {
    name: 'MONA',
    coinType: 22,
    passingVectors: [
      { text: 'MHxgS2XMXjeJ4if2PRRbWYcdwZPWfdwaDT', hex: '76a9146e5bb7226a337fe8307b4192ae5c3fab9fa9edf588ac' },
    ],
  },
  {
    name: 'ETH',
    coinType: 60,
    passingVectors: [
      { text: '0x314159265dD8dbb310642f98f50C066173C1259b', hex: '314159265dd8dbb310642f98f50c066173c1259b' },
    ],
  },
  {
    name: 'ETC',
    coinType: 61,
    passingVectors: [
      { text: '0x314159265dD8dbb310642f98f50C066173C1259b', hex: '314159265dd8dbb310642f98f50c066173c1259b' },
    ],
  },
  {
    name: 'RSK',
    coinType: 137,
    passingVectors: [
      { text: '0x5aaEB6053f3e94c9b9a09f33669435E7ef1bEAeD', hex: '5aaeb6053f3e94c9b9a09f33669435e7ef1beaed' },
      {
        text: '0x5aaeb6053f3e94c9b9a09f33669435e7ef1beaed',
        hex: '5aaeb6053f3e94c9b9a09f33669435e7ef1beaed',
        canonical: '0x5aaEB6053f3e94c9b9a09f33669435E7ef1bEAeD',
      },
      {
        text: '0x5AAEB6053F3E94C9B9A09F33669435E7EF1BEAED',
        hex: '5aaeb6053f3e94c9b9a09f33669435e7ef1beaed',
        canonical: '0x5aaEB6053f3e94c9b9a09f33669435E7ef1bEAeD',
      },
    ],
  },
  {
    name: 'XRP',
    coinType: 144,
    passingVectors: [
      { text: 'rf1BiGeXwwQoi8Z2ueFYTEXSwuJYfV2Jpn', hex: '004b4e9c06f24296074f7bc48f92a97916c6dc5ea9' },
      {
        text: 'X7qvLs7gSnNoKvZzNWUT2e8st17QPY64PPe7zriLNuJszeg',
        hex: '05444b4e9c06f24296074f7bc48f92a97916c6dc5ea9000000000000000000',
      },
    ],
  },
  {
    name: 'BCH',
    coinType: 145,
    passingVectors: [
      {
        text: '1BpEi6DfDAUFd7GtittLSdBeYJvcoaVggu',
        hex: '76a91476a04053bda0a88bda5177b86a15c3b29f55987388ac',
        canonical: 'bitcoincash:qpm2qsznhks23z7629mms6s4cwef74vcwvy22gdx6a',
      },
      {
        text: '1KXrWXciRDZUpQwQmuM1DbwsKDLYAYsVLR',
        hex: '76a914cb481232299cd5743151ac4b2d63ae198e7bb0a988ac',
        canonical: 'bitcoincash:qr95sy3j9xwd2ap32xkykttr4cvcu7as4y0qverfuy',
      },
      {
        text: '16w1D5WRVKJuZUsSRzdLp9w3YGcgoxDXb',
        hex: '76a914011f28e473c95f4013d7d53ec5fbc3b42df8ed1088ac',
        canonical: 'bitcoincash:qqq3728yw0y47sqn6l2na30mcw6zm78dzqre909m2r',
      },
      {
        text: '3CWFddi6m4ndiGyKqzYvsFYagqDLPVMTzC',
        hex: 'a91476a04053bda0a88bda5177b86a15c3b29f55987387',
        canonical: 'bitcoincash:ppm2qsznhks23z7629mms6s4cwef74vcwvn0h829pq',
      },
      {
        text: '3LDsS579y7sruadqu11beEJoTjdFiFCdX4',
        hex: 'a914cb481232299cd5743151ac4b2d63ae198e7bb0a987',
        canonical: 'bitcoincash:pr95sy3j9xwd2ap32xkykttr4cvcu7as4yc93ky28e',
      },
      {
        text: '31nwvkZwyPdgzjBJZXfDmSWsC4ZLKpYyUw',
        hex: 'a914011f28e473c95f4013d7d53ec5fbc3b42df8ed1087',
        canonical: 'bitcoincash:pqq3728yw0y47sqn6l2na30mcw6zm78dzq5ucqzc37',
      },
    ],
  },
  {
    name: 'BNB',
    coinType: 714,
    passingVectors: [
      { text: 'bnb1grpf0955h0ykzq3ar5nmum7y6gdfl6lxfn46h2', hex: '40c2979694bbc961023d1d27be6fc4d21a9febe6' },
    ],
  },
  {
    name: 'XLM',
    coinType: 148,
    passingVectors: [
      { text: 'GAI3GJ2Q3B35AOZJ36C4ANE3HSS4NK7WI6DNO4ZSHRAX6NG7BMX6VJER', hex: '11b32750d877d03b29df85c0349b3ca5c6abf64786d773323c417f34df0b2fea' },
    ],
  },
  {
<<<<<<< HEAD
    name: 'TRX',
    coinType: 195,
    passingVectors: [
      { text: 'TUrMmF9Gd4rzrXsQ34ui3Wou94E7HFuJQh', hex: '41cf1ecacaf90a04bb0297f9991ae1262d0a3399e1'},
      { text: 'TJCnKsPa7y5okkXvQAidZBzqx3QyQ6sxMW', hex: '415a523b449890854c8fc460ab602df9f31fe4293f'},
=======
    name: 'XDAI',
    coinType: 700,
    passingVectors: [
      { text: '0x314159265dD8dbb310642f98f50C066173C1259b', hex: '314159265dd8dbb310642f98f50c066173c1259b' },
>>>>>>> 94418f88
    ],
  },
];

vectors.forEach((vector: TestVector) => {
  test(vector.name, () => {
    const format = formatsByName[vector.name];
    expect(formatsByCoinType[vector.coinType]).toBe(format);

    for (var example of vector.passingVectors) {
      const decoded = format.decoder(example.text);
      expect(decoded.toString('hex')).toBe(example.hex);
      const reencoded = format.encoder(decoded);
      expect(reencoded).toBe(example.canonical || example.text);
      if (example.canonical !== undefined) {
        // Check we didn't lose anything
        expect(format.decoder(reencoded).toString('hex')).toBe(example.hex);
      }
    }

    // if(vector.failingVectors !== undefined) {
    //   for(var example of vector.failingVectors) {
    //     expect(()=>)
    //   }
    // }
  });
});<|MERGE_RESOLUTION|>--- conflicted
+++ resolved
@@ -138,6 +138,21 @@
     ],
   },
   {
+    name: 'XLM',
+    coinType: 148,
+    passingVectors: [
+      { text: 'GAI3GJ2Q3B35AOZJ36C4ANE3HSS4NK7WI6DNO4ZSHRAX6NG7BMX6VJER', hex: '11b32750d877d03b29df85c0349b3ca5c6abf64786d773323c417f34df0b2fea' },
+    ],
+  },
+  {
+    name: 'TRX',
+    coinType: 195,
+    passingVectors: [
+      { text: 'TUrMmF9Gd4rzrXsQ34ui3Wou94E7HFuJQh', hex: '41cf1ecacaf90a04bb0297f9991ae1262d0a3399e1'},
+      { text: 'TJCnKsPa7y5okkXvQAidZBzqx3QyQ6sxMW', hex: '415a523b449890854c8fc460ab602df9f31fe4293f'},
+    ],
+  },
+  {
     name: 'BNB',
     coinType: 714,
     passingVectors: [
@@ -145,25 +160,10 @@
     ],
   },
   {
-    name: 'XLM',
-    coinType: 148,
-    passingVectors: [
-      { text: 'GAI3GJ2Q3B35AOZJ36C4ANE3HSS4NK7WI6DNO4ZSHRAX6NG7BMX6VJER', hex: '11b32750d877d03b29df85c0349b3ca5c6abf64786d773323c417f34df0b2fea' },
-    ],
-  },
-  {
-<<<<<<< HEAD
-    name: 'TRX',
-    coinType: 195,
-    passingVectors: [
-      { text: 'TUrMmF9Gd4rzrXsQ34ui3Wou94E7HFuJQh', hex: '41cf1ecacaf90a04bb0297f9991ae1262d0a3399e1'},
-      { text: 'TJCnKsPa7y5okkXvQAidZBzqx3QyQ6sxMW', hex: '415a523b449890854c8fc460ab602df9f31fe4293f'},
-=======
     name: 'XDAI',
     coinType: 700,
     passingVectors: [
       { text: '0x314159265dD8dbb310642f98f50C066173C1259b', hex: '314159265dd8dbb310642f98f50c066173c1259b' },
->>>>>>> 94418f88
     ],
   },
 ];
