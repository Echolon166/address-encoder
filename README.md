# address-encoder
This typescript library encodes and decodes address formats for various cryptocurrencies.

Text-format addresses are decoded into their native binary representations, and vice-versa. In the case of Bitcoin-derived chains, this means their scriptPubKey; for Ethereum-derived chains this is their hash.

This library was written for use with [EIP 2304](https://eips.ethereum.org/EIPS/eip-2304), but may be useful for anyone looking for a general purpose cryptocurrency address codec.

## Installation

### Using NPM

```
npm install --save @ensdomains/address-encoder
```

## Usage

```
import { formatsByName, formatsByCoinType } from '@ensdomains/address-encoder';

const data = formatsByName['BTC'].decoder('1A1zP1eP5QGefi2DMPTfTL5SLmv7DivfNa');
console.log(data.toString('hex')); // 76a91462e907b15cbf27d5425399ebf6f0fb50ebb88f1888ac
const addr = formatsByCoinType[0].encoder(data);
console.log(addr); // 1A1zP1eP5QGefi2DMPTfTL5SLmv7DivfNa
```

## Supported cryptocurrencies

This library currently supports the following cryptocurrencies and address formats:

 - BTC (base58check P2PKH and P2SH, and bech32 segwit)
 - LTC (base58check P2PHK and P2SH, and bech32 segwit)
 - DOGE (base58check P2PKH and P2SH)
 - MONA (base58check P2PKH and P2SH, and bech32 segwit)
 - DASH (base58check P2PKH and P2SH)
 - ETH (checksummed-hex)
 - ETC (checksummed-hex)
 - RSK (checksummed-hex)
 - XDAI (checksummed-hex)
 - VET (checksummed-hex)
 - XRP (base58check-ripple)
 - BCH (base58check and cashAddr; decodes to cashAddr)
 - BNB (bech32)
 - EGLD (bech32)
 - XLM (ed25519 public key)
 - ATOM (bech32)
 - ZIL (bech32)
 - TRX (base58check)
 - NEM (base32)
 - NEO (base58check)
 - EOS
 - XTZ (base58check)
 - KSM (ss58)
 - DOT (ss58)
 - PPC (base58check P2PKH and P2SH)
 - SOL (base58check)
 - ADA (bech32)
 - CELO (checksummed-hex)
 - QTUM (base58check)
 - HBAR
<<<<<<< HEAD
 - ONT (basecheck)
=======
 - HNS
>>>>>>> 409a319e

PRs to add additional chains and address types are welcome.<|MERGE_RESOLUTION|>--- conflicted
+++ resolved
@@ -58,10 +58,7 @@
  - CELO (checksummed-hex)
  - QTUM (base58check)
  - HBAR
-<<<<<<< HEAD
- - ONT (basecheck)
-=======
+ - ONT (base58check)
  - HNS
->>>>>>> 409a319e
 
 PRs to add additional chains and address types are welcome.