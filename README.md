# address-encoder
This typescript library encodes and decodes address formats for various cryptocurrencies.

Text-format addresses are decoded into their native binary representations, and vice-versa. In the case of Bitcoin-derived chains, this means their scriptPubKey; for Ethereum-derived chains this is their hash.

This library was written for use with [EIP 2304](https://eips.ethereum.org/EIPS/eip-2304), but may be useful for anyone looking for a general purpose cryptocurrency address codec.

## Installation

### Using NPM

```
npm install --save @ensdomains/address-encoder
```

## Usage

```
import { formatsByName, formatsByCoinType } from '@ensdomains/address-encoder';

const data = formatsByName['BTC'].decoder('1A1zP1eP5QGefi2DMPTfTL5SLmv7DivfNa');
console.log(data.toString('hex')); // 76a91462e907b15cbf27d5425399ebf6f0fb50ebb88f1888ac
const addr = formatsByCoinType[0].encoder(data);
console.log(addr); // 1A1zP1eP5QGefi2DMPTfTL5SLmv7DivfNa
```

## Supported cryptocurrencies

This library currently supports the following cryptocurrencies and address formats (ordered alphabetically):

 - ADA (bech32)
 - AIB (base58check P2PKH and P2SH)
 - ARK (base58check)
 - ATOM (bech32)
 - BCH (base58check and cashAddr; decodes to cashAddr)
 - BNB (bech32)
 - BPS (base58check P2PKH and P2SH)
 - BTC (base58check P2PKH and P2SH, and bech32 segwit)
 - CCA (base58check P2PKH and P2SH)
 - CCXX (base58check P2PKH and P2SH, and bech32 segwit)
 - CELO (checksummed-hex)
 - DASH (base58check P2PKH and P2SH)
 - DCR (base58, no check)
 - DIVI (base58check P2PKH and P2SH)
 - DOGE (base58check P2PKH and P2SH)
 - DOT (ss58)
 - EGLD (bech32)
 - ELA (base58)
 - EOS
 - ETC (checksummed-hex)
 - ETH (checksummed-hex)
 - FIL (base10 + leb128 and base32 + blake2b checksum)
 - HBAR
 - HIVE (base58+ripemd160-checksum)
 - HNS
 - ICX
 - IOTX (bech32)
 - KSM (ss58)
 - LRG (base58check P2PKH and P2SH)
 - LTC (base58check P2PHK and P2SH, and bech32 segwit)
 - MONA (base58check P2PKH and P2SH, and bech32 segwit)
 - NANO (nano-base32)
 - NEM(XEM) (base32)
 - NEO (base58check)
 - NRG (checksummed-hex)
 - ONE (bech32)
 - ONT (base58check)
 - PPC (base58check P2PKH and P2SH)
 - QTUM (base58check)
 - RDD (base58check P2PKH and P2SH)
 - RSK (checksummed-hex)
<<<<<<< HEAD
 - SOL (base58check)
 - SRM (base58)
=======
 - RVN (base58check P2PKH and P2SH)
 - SOL (base58, no check)
>>>>>>> 2601afef
 - STEEM (base58+ripemd160-checksum)
 - SYS (base58check P2PKH and P2SH, and bech32 segwit)
 - TRX (base58check)
 - VET (checksummed-hex)
 - XDAI (checksummed-hex)
 - XLM (ed25519 public key)
 - XRP (base58check-ripple)
 - XTZ (base58check)
 - ZEC (transparent addresses: base58check P2PKH and P2SH, and Sapling shielded payment addresses: bech32; doesn't support Sprout shielded payment addresses)
 - ZIL (bech32)
 
PRs to add additional chains and address types are welcome.<|MERGE_RESOLUTION|>--- conflicted
+++ resolved
@@ -69,13 +69,9 @@
  - QTUM (base58check)
  - RDD (base58check P2PKH and P2SH)
  - RSK (checksummed-hex)
-<<<<<<< HEAD
- - SOL (base58check)
- - SRM (base58)
-=======
  - RVN (base58check P2PKH and P2SH)
  - SOL (base58, no check)
->>>>>>> 2601afef
+ - SRM (base58)
  - STEEM (base58+ripemd160-checksum)
  - SYS (base58check P2PKH and P2SH, and bech32 segwit)
  - TRX (base58check)
