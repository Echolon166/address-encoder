--- conflicted
+++ resolved
@@ -84,11 +84,8 @@
  - SYS (base58check P2PKH and P2SH, and bech32 segwit)
  - TRX (base58check)
  - VET (checksummed-hex)
-<<<<<<< HEAD
  - WAVES (base58)
-=======
  - WICC (base58check P2PKH and P2SH)
->>>>>>> 6370a510
  - XDAI (checksummed-hex)
  - XLM (ed25519 public key)
  - XRP (base58check-ripple)
