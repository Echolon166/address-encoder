# address-encoder
This typescript library encodes and decodes address formats for various cryptocurrencies.

Text-format addresses are decoded into their native binary representations, and vice-versa. In the case of Bitcoin-derived chains, this means their scriptPubKey; for Ethereum-derived chains this is their hash.

This library was written for use with [EIP 2304](https://eips.ethereum.org/EIPS/eip-2304), but may be useful for anyone looking for a general purpose cryptocurrency address codec.

## Installation

### Using NPM

```
npm install --save @ensdomains/address-encoder
```

## Usage

```
import { formatsByName, formatsByCoinType } from '@ensdomains/address-encoder';

const data = formatsByName['BTC'].decoder('1A1zP1eP5QGefi2DMPTfTL5SLmv7DivfNa');
console.log(data.toString('hex')); // 76a91462e907b15cbf27d5425399ebf6f0fb50ebb88f1888ac
const addr = formatsByCoinType[0].encoder(data);
console.log(addr); // 1A1zP1eP5QGefi2DMPTfTL5SLmv7DivfNa
```

## Supported cryptocurrencies

This library currently supports the following cryptocurrencies and address formats (ordered alphabetically):

 - ADA (bech32)
 - AIB (base58check P2PKH and P2SH)
 - ARK (base58check)
 - ATOM (bech32)
 - BCH (base58check and cashAddr; decodes to cashAddr)
 - BNB (bech32)
<<<<<<< HEAD
 - BSV (base58check)
=======
 - BPS (base58check P2PKH and P2SH)
>>>>>>> 2601afef
 - BTC (base58check P2PKH and P2SH, and bech32 segwit)
 - CCA (base58check P2PKH and P2SH)
 - CCXX (base58check P2PKH and P2SH, and bech32 segwit)
 - CELO (checksummed-hex)
 - DASH (base58check P2PKH and P2SH)
 - DCR (base58, no check)
 - DIVI (base58check P2PKH and P2SH)
 - DOGE (base58check P2PKH and P2SH)
 - DOT (ss58)
 - EGLD (bech32)
 - ELA (base58)
 - EOS
 - ETC (checksummed-hex)
 - ETH (checksummed-hex)
 - FIL (base10 + leb128 and base32 + blake2b checksum)
 - HBAR
 - HIVE (base58+ripemd160-checksum)
 - HNS
 - ICX
 - IOTX (bech32)
 - KSM (ss58)
 - LRG (base58check P2PKH and P2SH)
 - LTC (base58check P2PHK and P2SH, and bech32 segwit)
 - MONA (base58check P2PKH and P2SH, and bech32 segwit)
 - NANO (nano-base32)
 - NEM(XEM) (base32)
 - NEO (base58check)
 - NRG (checksummed-hex)
 - ONE (bech32)
 - ONT (base58check)
 - PPC (base58check P2PKH and P2SH)
 - QTUM (base58check)
 - RDD (base58check P2PKH and P2SH)
 - RSK (checksummed-hex)
 - RVN (base58check P2PKH and P2SH)
 - SOL (base58, no check)
 - STEEM (base58+ripemd160-checksum)
 - SYS (base58check P2PKH and P2SH, and bech32 segwit)
 - TRX (base58check)
 - VET (checksummed-hex)
 - XDAI (checksummed-hex)
 - XLM (ed25519 public key)
 - XRP (base58check-ripple)
 - XTZ (base58check)
 - ZEC (transparent addresses: base58check P2PKH and P2SH, and Sapling shielded payment addresses: bech32; doesn't support Sprout shielded payment addresses)
 - ZIL (bech32)
 
PRs to add additional chains and address types are welcome.<|MERGE_RESOLUTION|>--- conflicted
+++ resolved
@@ -34,11 +34,8 @@
  - ATOM (bech32)
  - BCH (base58check and cashAddr; decodes to cashAddr)
  - BNB (bech32)
-<<<<<<< HEAD
+ - BPS (base58check P2PKH and P2SH)
  - BSV (base58check)
-=======
- - BPS (base58check P2PKH and P2SH)
->>>>>>> 2601afef
  - BTC (base58check P2PKH and P2SH, and bech32 segwit)
  - CCA (base58check P2PKH and P2SH)
  - CCXX (base58check P2PKH and P2SH, and bech32 segwit)
