--- conflicted
+++ resolved
@@ -60,14 +60,11 @@
  - HBAR
  - ONT (base58check)
  - HNS
-<<<<<<< HEAD
  - ALGO (checksummed-base32)
-=======
  - STEEM (base58+ripemd160-checksum)
  - HIVE (base58+ripemd160-checksum)
  - ZEC (transparent addresses: base58check P2PKH and P2SH, and Sapling shielded payment addresses: bech32; doesn't support Sprout shielded payment addresses)
  - DCR (base58, no check)
  - ICX
->>>>>>> 8d94937b
 
 PRs to add additional chains and address types are welcome.