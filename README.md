# address-encoder
This typescript library encodes and decodes address formats for various cryptocurrencies.

Text-format addresses are decoded into their native binary representations, and vice-versa. In the case of Bitcoin-derived chains, this means their scriptPubKey; for Ethereum-derived chains this is their hash.

This library was written for use with [EIP 2304](https://eips.ethereum.org/EIPS/eip-2304), but may be useful for anyone looking for a general purpose cryptocurrency address codec.

## Installation

### Using NPM

```
npm install --save @ensdomains/address-encoder
```

## Usage

```
import { formatsByName, formatsByCoinType } from '@ensdomains/address-encoder';

const data = formatsByName['BTC'].decoder('1A1zP1eP5QGefi2DMPTfTL5SLmv7DivfNa');
console.log(data.toString('hex')); // 76a91462e907b15cbf27d5425399ebf6f0fb50ebb88f1888ac
const addr = formatsByCoinType[0].encoder(data);
console.log(addr); // 1A1zP1eP5QGefi2DMPTfTL5SLmv7DivfNa
```

## Supported cryptocurrencies

This library currently supports the following cryptocurrencies and address formats (ordered alphabetically):

 - ADA (bech32)
 - AIB (base58check P2PKH and P2SH)
 - ARK (base58check)
 - ATOM (bech32)
 - BCH (base58check and cashAddr; decodes to cashAddr)
 - BNB (bech32)
 - BPS (base58check P2PKH and P2SH)
 - BTC (base58check P2PKH and P2SH, and bech32 segwit)
<<<<<<< HEAD
 - BTG (base58check P2PKH and P2SH, and bech32 segwit)
=======
 - CCA (base58check P2PKH and P2SH)
 - CCXX (base58check P2PKH and P2SH, and bech32 segwit)
>>>>>>> 2601afef
 - CELO (checksummed-hex)
 - DASH (base58check P2PKH and P2SH)
 - DCR (base58, no check)
 - DIVI (base58check P2PKH and P2SH)
 - DOGE (base58check P2PKH and P2SH)
 - DOT (ss58)
 - EGLD (bech32)
 - ELA (base58)
 - EOS
 - ETC (checksummed-hex)
 - ETH (checksummed-hex)
 - FIL (base10 + leb128 and base32 + blake2b checksum)
 - HBAR
 - HIVE (base58+ripemd160-checksum)
 - HNS
 - ICX
 - IOTX (bech32)
 - KSM (ss58)
 - LRG (base58check P2PKH and P2SH)
 - LTC (base58check P2PHK and P2SH, and bech32 segwit)
 - MONA (base58check P2PKH and P2SH, and bech32 segwit)
 - NANO (nano-base32)
 - NEM(XEM) (base32)
 - NEO (base58check)
 - NRG (checksummed-hex)
 - ONE (bech32)
 - ONT (base58check)
 - PPC (base58check P2PKH and P2SH)
 - QTUM (base58check)
 - RDD (base58check P2PKH and P2SH)
 - RSK (checksummed-hex)
 - RVN (base58check P2PKH and P2SH)
 - SOL (base58, no check)
 - STEEM (base58+ripemd160-checksum)
 - SYS (base58check P2PKH and P2SH, and bech32 segwit)
 - TRX (base58check)
 - VET (checksummed-hex)
 - XDAI (checksummed-hex)
 - XLM (ed25519 public key)
 - XRP (base58check-ripple)
 - XTZ (base58check)
 - ZEC (transparent addresses: base58check P2PKH and P2SH, and Sapling shielded payment addresses: bech32; doesn't support Sprout shielded payment addresses)
 - ZIL (bech32)
 
PRs to add additional chains and address types are welcome.<|MERGE_RESOLUTION|>--- conflicted
+++ resolved
@@ -36,12 +36,9 @@
  - BNB (bech32)
  - BPS (base58check P2PKH and P2SH)
  - BTC (base58check P2PKH and P2SH, and bech32 segwit)
-<<<<<<< HEAD
  - BTG (base58check P2PKH and P2SH, and bech32 segwit)
-=======
  - CCA (base58check P2PKH and P2SH)
  - CCXX (base58check P2PKH and P2SH, and bech32 segwit)
->>>>>>> 2601afef
  - CELO (checksummed-hex)
  - DASH (base58check P2PKH and P2SH)
  - DCR (base58, no check)
