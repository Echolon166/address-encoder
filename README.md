--- conflicted
+++ resolved
@@ -86,11 +86,8 @@
  - SYS (base58check P2PKH and P2SH, and bech32 segwit)
  - TRX (base58check)
  - VET (checksummed-hex)
-<<<<<<< HEAD
+ - VLX (base58, no check)
  - WAVES (base58)
-=======
- - VLX (base58, no check)
->>>>>>> ba5a5431
  - WICC (base58check P2PKH and P2SH)
  - XDAI (checksummed-hex)
  - XLM (ed25519 public key)
